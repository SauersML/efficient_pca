#!/usr/bin/env python3

import argparse
import os
import glob
import pandas as pd
import matplotlib
matplotlib.use('Agg')  # Ensure no GUI backend is used
import matplotlib.pyplot as plt
import seaborn as sns
import logging
import sys
from pathlib import Path # Ensure Path is imported

# Configure logging
logging.basicConfig(level=logging.INFO, format='%(asctime)s %(levelname)s: %(message)s')

import json # Added for JSON parsing

def parse_diagnostic_json(file_path):
    """Parses a single diagnostic JSON file."""
    try:
        with open(file_path, 'r') as f:
            data = json.load(f)
        logging.info(f"Successfully parsed diagnostic JSON: {file_path}")
        return data
    except FileNotFoundError:
        logging.error(f"Diagnostic JSON file not found: {file_path}")
        return None
    except json.JSONDecodeError as e:
        logging.error(f"Error decoding JSON from file {file_path}: {e}")
        return None
    except Exception as e:
        logging.error(f"An unexpected error occurred while parsing {file_path}: {e}")
        return None

def extract_key_metrics_from_diagnostics(parsed_json_data, diag_test_name, backend_name):
    """
    Extracts key metrics from parsed diagnostic JSON data.
    Returns a flat dictionary of these metrics.
    """
    metrics = {
        "diag_test_name": diag_test_name,
        "backend": backend_name,
        "overall_runtime_seconds": None,
        "local_block0_xsp_cond_num": None,
        "local_block0_avg_projb_cond_num": None,
        "local_block0_max_projb_cond_num": None,
        "local_block0_avg_q_ortho_error": None,
        "local_block0_max_q_ortho_error": None,
        "local_block0_up_avg_corr_vs_f64": None,
        "global_aeigen_cond_f32": None,
        # "global_aeigen_cond_f64": None, # This was in notes, harder to parse reliably
        "global_initial_scores_avg_corr": None,
        "sr_pass1_vqr_ortho_error": None,
        "sr_pass1_s_inter_cond_num": None,
    }

    if not parsed_json_data:
        return metrics

    try:
        metrics["overall_runtime_seconds"] = parsed_json_data.get("total_runtime_seconds")

        # Local basis diagnostics (assuming block 0 if it exists)
        per_block_diags = parsed_json_data.get("per_block_diagnostics", [])
        if per_block_diags and isinstance(per_block_diags, list) and len(per_block_diags) > 0:
            block0_diag = per_block_diags[0] # Taking the first block as representative
            if isinstance(block0_diag, dict):
                # This was 'u_p_condition_number' in the Rust struct, which was for X_s_p
                metrics["local_block0_xsp_cond_num"] = block0_diag.get("u_p_condition_number") 

                rsvd_stages = block0_diag.get("rsvd_stages", [])
                if isinstance(rsvd_stages, list):
                    projected_b_cond_nums = []
                    q_ortho_errors = []
                    for step in rsvd_stages:
                        if isinstance(step, dict):
                            if step.get("step_name") == "ProjectedB_PreSVD":
                                projected_b_cond_nums.append(step.get("condition_number"))
                            if step.get("step_name", "").endswith("_PostQR"): # Q0_PostQR, PowerIterX_Qtilde_PostQR, etc.
                                q_ortho_errors.append(step.get("orthogonality_error"))
                    
                    valid_projb_cond_nums = [x for x in projected_b_cond_nums if x is not None]
                    if valid_projb_cond_nums:
                        metrics["local_block0_avg_projb_cond_num"] = sum(valid_projb_cond_nums) / len(valid_projb_cond_nums)
                        metrics["local_block0_max_projb_cond_num"] = max(valid_projb_cond_nums)

                    valid_q_ortho_errors = [x for x in q_ortho_errors if x is not None]
                    if valid_q_ortho_errors:
                        metrics["local_block0_avg_q_ortho_error"] = sum(valid_q_ortho_errors) / len(valid_q_ortho_errors)
                        metrics["local_block0_max_q_ortho_error"] = max(valid_q_ortho_errors)

                u_corr = block0_diag.get("u_correlation_vs_f64_truth")
                if u_corr and isinstance(u_corr, list) and len(u_corr) > 0:
                    valid_u_corr = [x for x in u_corr if x is not None]
                    if valid_u_corr:
                        metrics["local_block0_up_avg_corr_vs_f64"] = sum(valid_u_corr) / len(valid_u_corr)
        
        # Global PCA diagnostics
        global_pca_diag = parsed_json_data.get("global_pca_diag")
        if isinstance(global_pca_diag, dict):
            global_rsvd_stages = global_pca_diag.get("rsvd_stages", [])
            if isinstance(global_rsvd_stages, list) and len(global_rsvd_stages) > 0:
                first_global_step = global_rsvd_stages[0] # Input_A_eigen_std
                if isinstance(first_global_step, dict):
                    metrics["global_aeigen_cond_f32"] = first_global_step.get("condition_number")
                    # global_aeigen_cond_f64 was in notes, harder to parse robustly here.

            initial_scores_corr = global_pca_diag.get("initial_scores_correlation_vs_py_truth")
            if initial_scores_corr and isinstance(initial_scores_corr, list) and len(initial_scores_corr) > 0:
                valid_is_corr = [x for x in initial_scores_corr if x is not None]
                if valid_is_corr:
                     metrics["global_initial_scores_avg_corr"] = sum(valid_is_corr) / len(valid_is_corr)

        # SR Pass Details (assuming first pass if it exists)
        sr_passes = parsed_json_data.get("sr_pass_details", [])
        if isinstance(sr_passes, list) and len(sr_passes) > 0:
            pass1_diag = sr_passes[0]
            if isinstance(pass1_diag, dict):
                # v_qr_ortho_error was originally planned, but SrPassDetail has v_hat_orthogonality_error and u_s_orthogonality_error.
                # u_s_orthogonality_error corresponds to the V_QR* from compute_refined_snp_loadings
                metrics["sr_pass1_vqr_ortho_error"] = pass1_diag.get("u_s_orthogonality_error") 
                metrics["sr_pass1_s_inter_cond_num"] = pass1_diag.get("s_intermediate_condition_number")


    except Exception as e:
        logging.error(f"Error extracting metrics for test {diag_test_name}, backend {backend_name}: {e}")
        # Keep already extracted metrics, others will remain None or default
    
    return metrics

def parse_arguments():
    """Parses command-line arguments."""
    parser = argparse.ArgumentParser(description="Analyzes eigensnp test results from various backends.")
    parser.add_argument("--input-dir", required=True, help="Directory containing backend-specific artifact subdirectories.")
    parser.add_argument("--output-dir", required=True, help="Directory where analysis files and plots will be saved.")
    return parser.parse_args()

def main():
    """Main function to orchestrate the analysis."""
    args = parse_arguments()

    # Create output directory if it doesn't exist
    os.makedirs(args.output_dir, exist_ok=True)
    logging.info(f"Output directory set to: {args.output_dir}")

    # --- File Discovery ---
    artifact_prefix = "eigensnp-test-artifacts-"
    backend_dirs_to_process = [] # Store tuples of (original_dir_name, actual_backend_name)
    
    try:
        all_input_subdirs = [d for d in os.listdir(args.input_dir) if os.path.isdir(os.path.join(args.input_dir, d))]
        for dir_name in all_input_subdirs:
            if dir_name.startswith(artifact_prefix):
                actual_backend_name = dir_name[len(artifact_prefix):]
                backend_dirs_to_process.append((dir_name, actual_backend_name))
                logging.info(f"Found CI artifact directory: '{dir_name}'. Extracted backend name: '{actual_backend_name}'")
            # else:
                # logging.info(f"Directory '{dir_name}' does not match prefix '{artifact_prefix}'. Skipping.")
                # Optionally, handle non-prefixed dirs for local runs if needed, or strictly process only prefixed ones.
                # For now, strictly processing prefixed ones as per typical CI artifact structure.
    except FileNotFoundError:
        logging.error(f"Input directory {args.input_dir} not found.")
        sys.exit(1)

    if not backend_dirs_to_process:
        logging.error(f"No backend artifact directories starting with '{artifact_prefix}' found in {args.input_dir}.")
        # Create empty outputs as per previous behavior, then exit
        with open(os.path.join(args.output_dir, "manifest.txt"), "w") as f: f.write("Backend\tRelativePath\tAbsolutePath\tSize\n")
        pd.DataFrame().to_csv(os.path.join(args.output_dir, "consolidated_summary_results.tsv"), sep='\t', index=False)
        with open(os.path.join(args.output_dir, "analysis_report.md"), "w") as md_file: md_file.write("# Analysis Report\n\nNo backend artifact directories found.\n")
        sys.exit(1)

    all_tsv_files_manifest = [] # For manifest.txt
    summary_dfs = [] # For consolidated_summary_results.tsv

    logging.info(f"Processing identified backend artifact directories: {[d[0] for d in backend_dirs_to_process]}")

    for original_dir_name, actual_backend_name in backend_dirs_to_process:
        # Revert base path to search directly in the backend artifact directory
        backend_artifacts_path = os.path.join(args.input_dir, original_dir_name)
        logging.info(f"Searching for artifacts in: {backend_artifacts_path} for backend: {actual_backend_name}")

        if not os.path.isdir(backend_artifacts_path):
            logging.warning(f"Artifact path {backend_artifacts_path} does not exist or is not a directory for backend {actual_backend_name}. Skipping.")
            continue
            
        summary_file_path = os.path.join(backend_artifacts_path, "eigensnp_summary_results.tsv")
        if os.path.exists(summary_file_path):
            try:
                summary_df = pd.read_csv(summary_file_path, sep='\t')
                if not summary_df.empty:
                    summary_df['backend'] = actual_backend_name
                    summary_dfs.append(summary_df)
                    
                    # RelativePath for manifest should be relative to input_dir, reflecting the full structure
                    manifest_relative_path = os.path.relpath(summary_file_path, args.input_dir)
                    all_tsv_files_manifest.append({
                        "Backend": actual_backend_name,
                        "RelativePath": manifest_relative_path,
                        "AbsolutePath": os.path.abspath(summary_file_path),
                        "Size": os.path.getsize(summary_file_path)
                    })
                    logging.info(f"Successfully loaded and processed non-empty summary for backend: {actual_backend_name} from {summary_file_path}")
                else:
                    logging.warning(f"Summary file {summary_file_path} for backend {actual_backend_name} is empty.")
            except Exception as e:
                logging.warning(f"Could not parse {summary_file_path} for backend {actual_backend_name}: {e}")
        else:
            logging.warning(f"eigensnp_summary_results.tsv not found for backend: {actual_backend_name} in {backend_artifacts_path}")

        # Recursively find all other .tsv files within the backend_artifacts_path
        other_tsv_files = glob.glob(os.path.join(backend_artifacts_path, "**", "*.tsv"), recursive=True)
        for tsv_file in other_tsv_files:
            if os.path.abspath(tsv_file) != os.path.abspath(summary_file_path): # Avoid double-counting
                relative_path_to_input_dir = os.path.relpath(tsv_file, args.input_dir)
                all_tsv_files_manifest.append({
                    "Backend": actual_backend_name,
                    "RelativePath": relative_path_to_input_dir,
                    "AbsolutePath": os.path.abspath(tsv_file),
                    "Size": os.path.getsize(tsv_file)
                })
    
    # --- TSV Manifest ---
    manifest_df = pd.DataFrame(all_tsv_files_manifest)
    if not manifest_df.empty:
        manifest_path = os.path.join(args.output_dir, "all_tsv_manifest.txt") # Renamed
        manifest_df.to_csv(manifest_path, sep='\t', index=False, columns=["Backend", "RelativePath", "AbsolutePath", "Size"])
        logging.info(f"Manifest file for all TSVs created at: {manifest_path}") # Updated log
    else:
        logging.info("No TSV files found to create a manifest.")
        # Create an empty manifest if none found but backends existed
        with open(os.path.join(args.output_dir, "all_tsv_manifest.txt"), "w") as f: # Renamed
            f.write("Backend\tRelativePath\tAbsolutePath\tSize\n")

    # --- Diagnostic JSON File Discovery ---
    all_diag_json_files_manifest = []
    logging.info("Starting discovery of diagnostic JSON files...")

    for original_dir_name, actual_backend_name in backend_dirs_to_process:
        # Path to where test artifacts for this backend are stored.
        # Based on CI structure, this is: args.input_dir / original_dir_name / "target" / "test_artifacts"
        # And diagnostic JSONs are in a "test_outputs" subdirectory within that.
        # So, backend_artifacts_path for glob should point to .../test_artifacts/
        
        # The structure of downloaded artifacts is:
        # args.input_dir / original_dir_name (e.g. "eigensnp-test-artifacts-openblas-diag") / ...
        # The actual test outputs (like JSON files) are usually in a nested `target/test_artifacts/test_outputs`
        # if the tests are run via `cargo test` which places artifacts relative to `target/`.
        
        # Construct the path to the directory where diagnostic JSONs are expected for this backend.
        # This matches where `run_diagnostic_test_with_params` saves them.
        # The `original_dir_name` is like `eigensnp-test-artifacts-openblas-diag`.
        # The JSONs are saved by tests into `test_outputs/` relative to where tests run.
        # In CI, artifacts are uploaded from `target/test_artifacts/`.
        # So, the path to search is `args.input_dir / original_dir_name / target/test_artifacts / test_outputs / diagnostics_*.json`
        
        current_backend_base_path = os.path.join(args.input_dir, original_dir_name)
        # The test helper saves into "test_outputs/" relative to where the test runs.
        # Cargo tests run from the package root. `target/test_artifacts` is where these are collected from.
        # So, the effective path within the downloaded artifact for `test_outputs` is `target/test_artifacts/test_outputs`.
        
        diag_json_search_path = os.path.join(current_backend_base_path, "target", "test_artifacts", "test_outputs")
        search_pattern = os.path.join(diag_json_search_path, "diagnostics_*.json")
        
        logging.info(f"Searching for diagnostic JSONs in: {diag_json_search_path} for backend {actual_backend_name} with pattern {search_pattern}")
        
        found_json_files = glob.glob(search_pattern, recursive=False) # JSONs are directly in test_outputs

        for json_file_path in found_json_files:
            absolute_path = os.path.abspath(json_file_path)
            relative_path = os.path.relpath(absolute_path, args.input_dir)
            file_size = os.path.getsize(absolute_path)
            
            # Extract DiagTestName from filename
            # Filename example: diagnostics_n100_d1000_b1_cpb5_k5_sr1_locIter0_globIter2_local0_global2.json
            # We want the suffix part like "local0_global2"
            filename_stem = os.path.splitext(os.path.basename(json_file_path))[0]
            parts = filename_stem.split('_')
            diag_test_name_from_file = "unknown_variant"
            # Try to find the suffix that indicates the test variant
            # This depends on the naming convention from `run_diagnostic_test_with_params`
            # Example suffix: "local0_global2", "local2_global2", "local4_global2"
            if len(parts) > 0:
                # The last part of the filename (before .json) is the "output_filename_suffix" from the test.
                diag_test_name_from_file = parts[-1]


            all_diag_json_files_manifest.append({
                "Backend": actual_backend_name,
                "DiagTestName": diag_test_name_from_file, 
                "RelativePath": relative_path,
                "AbsolutePath": absolute_path,
                "Size": file_size
            })
            logging.info(f"Found diagnostic JSON: {absolute_path} for backend {actual_backend_name}, test variant {diag_test_name_from_file}")

    # --- Diagnostic JSON Manifest ---
    diag_manifest_df = pd.DataFrame(all_diag_json_files_manifest)
    if not diag_manifest_df.empty:
        diag_manifest_path = os.path.join(args.output_dir, "diagnostic_json_manifest.tsv")
        # Ensure columns are in a consistent order
        diag_manifest_df = diag_manifest_df[["Backend", "DiagTestName", "RelativePath", "AbsolutePath", "Size"]]
        diag_manifest_df.to_csv(diag_manifest_path, sep='\t', index=False)
        logging.info(f"Diagnostic JSON manifest file created at: {diag_manifest_path}")
    else:
        logging.info("No diagnostic JSON files found to create a manifest.")
        # Create an empty manifest if none found
        with open(os.path.join(args.output_dir, "diagnostic_json_manifest.tsv"), "w") as f:
            f.write("Backend\tDiagTestName\tRelativePath\tAbsolutePath\tSize\n")

<<<<<<< HEAD
    # --- Parse Discovered Diagnostic JSON Files ---
    parsed_diag_data = []
    if not diag_manifest_df.empty:
        logging.info(f"Parsing {len(diag_manifest_df)} discovered diagnostic JSON files...")
        for index, row in diag_manifest_df.iterrows():
            abs_path = row['AbsolutePath']
            parsed_content = parse_diagnostic_json(abs_path)
            if parsed_content:
                # Store parsed data along with some manifest info for context
                parsed_diag_data.append({
                    "Backend": row['Backend'],
                    "DiagTestName": row['DiagTestName'],
                    "RelativePath": row['RelativePath'],
                    "ParsedData": parsed_content 
                })
        logging.info(f"Successfully parsed {len(parsed_diag_data)} out of {len(diag_manifest_df)} diagnostic JSON files.")
    else:
        logging.info("Diagnostic JSON manifest is empty. Nothing to parse.")

    # --- Extract Key Metrics from Parsed Diagnostic Data ---
    detailed_diagnostic_summaries = []
    if parsed_diag_data:
        logging.info(f"Extracting key metrics from {len(parsed_diag_data)} parsed diagnostic datasets...")
        for diag_item in parsed_diag_data:
            summary_dict = extract_key_metrics_from_diagnostics(
                diag_item["ParsedData"],
                diag_item["DiagTestName"],
                diag_item["Backend"]
            )
            detailed_diagnostic_summaries.append(summary_dict)
        logging.info(f"Successfully extracted metrics for {len(detailed_diagnostic_summaries)} diagnostic datasets.")

    if detailed_diagnostic_summaries:
        summary_diag_df = pd.DataFrame(detailed_diagnostic_summaries)
        summary_diag_path = os.path.join(args.output_dir, "consolidated_diagnostic_summary.tsv")
        summary_diag_df.to_csv(summary_diag_path, sep='\t', index=False)
        logging.info(f"Consolidated diagnostic summary saved to: {summary_diag_path}")
    else:
        logging.info("No detailed diagnostic summaries to save.")
        # Create an empty file if no summaries generated
        with open(os.path.join(args.output_dir, "consolidated_diagnostic_summary.tsv"), "w") as f:
            # Write header based on keys in 'metrics' dict from extract_key_metrics_from_diagnostics
            # This is a bit manual; could be more dynamic if needed
            header_keys = [
                "diag_test_name", "backend", "overall_runtime_seconds",
                "local_block0_xsp_cond_num", "local_block0_avg_projb_cond_num", "local_block0_max_projb_cond_num",
                "local_block0_avg_q_ortho_error", "local_block0_max_q_ortho_error", "local_block0_up_avg_corr_vs_f64",
                "global_aeigen_cond_f32", "global_initial_scores_avg_corr",
                "sr_pass1_vqr_ortho_error", "sr_pass1_s_inter_cond_num"
            ]
            f.write("\t".join(header_keys) + "\n")

=======
>>>>>>> d06275b3

    # --- Consolidation and Analysis of eigensnp_summary_results.tsv ---
    if not summary_dfs:
        logging.critical("Critical error: No non-empty eigensnp_summary_results.tsv files were found or loaded across all backends.")
        # Create empty outputs
        pd.DataFrame().to_csv(os.path.join(args.output_dir, "consolidated_summary_results.tsv"), sep='\t', index=False)
        with open(os.path.join(args.output_dir, "analysis_report.md"), "w") as md_file:
            md_file.write("# Analysis Report\n\nCritical error: No non-empty eigensnp_summary_results.tsv files found.\n")
        sys.exit(1)

    consolidated_summary_df = pd.concat(summary_dfs, ignore_index=True)
    
    if consolidated_summary_df.empty:
        logging.critical("Critical error: Consolidated summary data is empty. Cannot generate report.")
        # Ensure consolidated file is also empty or reflects this
        consolidated_summary_df.to_csv(os.path.join(args.output_dir, "consolidated_summary_results.tsv"), sep='\t', index=False)
        with open(os.path.join(args.output_dir, "analysis_report.md"), "w") as md_file:
            md_file.write("# Analysis Report\n\nCritical error: Consolidated summary data is empty.\n")
        sys.exit(1)
        
    consolidated_summary_path = os.path.join(args.output_dir, "consolidated_summary_results.tsv")
    consolidated_summary_df.to_csv(consolidated_summary_path, sep='\t', index=False)
    logging.info(f"Consolidated summary results saved to: {consolidated_summary_path}")

    # --- Generate Markdown Report ---
    report_path = os.path.join(args.output_dir, "analysis_report.md")
    with open(report_path, "w") as md_file:
        md_file.write("# Eigensnp Test Analysis Report\n\n")
        
        # Overall summary
        md_file.write("## Overall Summary\n\n")
        total_tests_run = len(consolidated_summary_df) # Should be > 0 if we passed the checks
        md_file.write(f"- Total test scenarios run (across all backends): {total_tests_run}\n")
        
        pass_fail_counts = consolidated_summary_df.groupby('backend')['Success'].agg(
            total= 'count',
            passed=lambda x: (x.astype(str).str.lower() == 'true').sum()
        ).reset_index()
        pass_fail_counts['failed'] = pass_fail_counts['total'] - pass_fail_counts['passed']

        md_file.write("### Pass/Fail Counts per Backend:\n")
        md_file.write(pass_fail_counts[['backend', 'passed', 'failed', 'total']].to_markdown(index=False) + "\n\n")

        # Table of failed tests
        # Ensure 'Success' column is string type for case-insensitive comparison
        failed_tests_df = consolidated_summary_df[consolidated_summary_df['Success'].astype(str).str.lower() != 'true']
        if not failed_tests_df.empty:
            md_file.write("## Failed Tests\n\n")
            columns_to_display = ['TestName', 'backend', 'Success', 'NumPCsComputed']
            if 'ErrorMessage' in failed_tests_df.columns:
                columns_to_display.append('ErrorMessage')
            md_file.write(failed_tests_df[columns_to_display].to_markdown(index=False) + "\n\n")
        else:
            md_file.write("## Failed Tests\n\nNo failed tests detected.\n\n")

        # Highlight discrepancies (Placeholder - needs more specific logic)
        md_file.write("## Discrepancy Analysis\n\n")
        # Example: NumPCsComputed variance for the same test
        # Group by TestName and check if NumPCsComputed is consistent
        discrepancies = consolidated_summary_df.groupby('TestName')['NumPCsComputed'].nunique()
        varying_npcs = discrepancies[discrepancies > 1].index.tolist()
        if varying_npcs:
            md_file.write("### Tests with varying NumPCsComputed across backends:\n")
            for test_name in varying_npcs:
                md_file.write(f"- **{test_name}**:\n")
                details = consolidated_summary_df[consolidated_summary_df['TestName'] == test_name][['backend', 'NumPCsComputed', 'Success']]
                md_file.write(details.to_markdown(index=False) + "\n")
            md_file.write("\n")
        else:
            md_file.write("No tests found with varying NumPCsComputed across backends.\n\n")
        
        # Further discrepancy: same test, different outcomes
        # Group by TestName and check unique Success values
        outcome_discrepancies = consolidated_summary_df.groupby('TestName')['Success'].apply(lambda x: x.astype(str).str.lower().unique())
        tests_with_mixed_outcomes = outcome_discrepancies[outcome_discrepancies.apply(len) > 1].index.tolist()

        if tests_with_mixed_outcomes:
            md_file.write("### Tests with different outcomes across backends:\n")
            for test_name in tests_with_mixed_outcomes:
                md_file.write(f"- **{test_name}**:\n")
                details = consolidated_summary_df[consolidated_summary_df['TestName'] == test_name][['backend', 'Success']]
                md_file.write(details.to_markdown(index=False) + "\n")
            md_file.write("\n")
        else:
            md_file.write("No tests found with different outcomes across backends.\n\n")


        # --- Plotting: Test Success per Backend ---
        if not pass_fail_counts.empty:
            plt.figure(figsize=(10, 6))
            # Plotting passed and failed bars side-by-side for each backend
            plot_df = pass_fail_counts.set_index('backend')[['passed', 'failed']]
            plot_df.plot(kind='bar', stacked=False) # Use stacked=False for side-by-side
            
            plt.title('Test Success/Failure Counts by Backend')
            plt.xlabel('Backend')
            plt.ylabel('Number of Tests')
            plt.xticks(rotation=45, ha="right")
            plt.legend(title='Outcome')
            plt.tight_layout()
            
            plot_path = os.path.join(args.output_dir, "test_success_by_backend.png")
            plt.savefig(plot_path)
            plt.close()
            logging.info(f"Test success bar plot saved to: {plot_path}")
            md_file.write("## Test Success/Failure Plot\n\n")
            md_file.write(f"![Test Success by Backend]({os.path.basename(plot_path)})\n\n") # Relative path for markdown
        else:
            logging.warning("Not enough data to generate test success plot.")
            md_file.write("## Test Success/Failure Plot\n\nNot enough data to generate this plot.\n\n")
        
        # --- Diagnostic JSON Manifest in Report ---
        md_file.write("## Diagnostic JSON Files Found\n\n")
        if not diag_manifest_df.empty:
            # Display relevant columns for the report
            md_file.write(diag_manifest_df[['Backend', 'DiagTestName', 'RelativePath', 'Size']].to_markdown(index=False) + "\n\n")
        else:
            md_file.write("No diagnostic JSON files were found.\n\n")

<<<<<<< HEAD
        # --- Key Diagnostic Metrics Summary in Report ---
        md_file.write("## Key Diagnostic Metrics Summary\n\n")
        if 'summary_diag_df' in locals() and not summary_diag_df.empty:
            # Select key columns for the markdown report for brevity
            key_cols_for_report = [
                "diag_test_name", "backend", "overall_runtime_seconds",
                "local_block0_xsp_cond_num", 
                # "local_block0_avg_projb_cond_num", # Maybe too detailed for top summary
                "local_block0_up_avg_corr_vs_f64",
                "global_aeigen_cond_f32", 
                "global_initial_scores_avg_corr",
                # "sr_pass1_vqr_ortho_error", # Maybe too detailed
                "sr_pass1_s_inter_cond_num"
            ]
            # Ensure only existing columns are selected to avoid KeyErrors
            existing_key_cols = [col for col in key_cols_for_report if col in summary_diag_df.columns]
            
            md_file.write(summary_diag_df[existing_key_cols].to_markdown(index=False, floatfmt=".3e") + "\n\n")
        else:
            md_file.write("No detailed diagnostic metrics were extracted or available to summarize.\n\n")
=======
>>>>>>> d06275b3

        # --- Analysis of Specific Test TSVs (Example: Eigenvalues) ---
        md_file.write("## Eigenvalue Comparison Analysis (from all_tsv_manifest.txt)\n\n") # Clarified source
        
        if manifest_df.empty: # This refers to all_tsv_manifest.txt now
            md_file.write("No TSV files were found in the all_tsv_manifest.txt, so no eigenvalue comparison can be performed.\n\n")
        else:
            # Find files that might be eigenvalue files
            # A common pattern could be '*_eigenvalues.tsv' or 'eigenvalues.tsv'
            # We also need to group them by test scenario (e.g., parent directory)
            potential_eigenvalue_files = manifest_df[manifest_df['RelativePath'].str.contains("eigenvalues.tsv", case=False)]
            
            if potential_eigenvalue_files.empty:
                md_file.write("No files matching eigenvalue patterns (e.g., `*_eigenvalues.tsv`) found in the manifest.\n\n")
            else:
                # Extract test scenario from RelativePath (e.g., parent directory of the tsv file)
                # RelativePath in manifest_df will be like:
                # `eigensnp-test-artifacts-openblas/scenario_A/eigenvalues.tsv`
                # or `eigensnp-test-artifacts-openblas/top_level_results.tsv`
                def extract_test_scenario_from_manifest_path(path_str):
                    # path_str is relative to args.input_dir
                    # e.g., "eigensnp-test-artifacts-openblas/scenario_A/eigenvalues.tsv"
                    # parts: ["eigensnp-test-artifacts-openblas", "scenario_A", "eigenvalues.tsv"]
                    # e.g., "eigensnp-test-artifacts-openblas/top_level_results.tsv"
                    # parts: ["eigensnp-test-artifacts-openblas", "top_level_results.tsv"]
                    parts = os.path.normpath(path_str).split(os.sep)
                    
                    if len(parts) >= 3: # File is in a subdirectory of the backend artifact directory
                        # e.g., .../scenario_A/file.tsv -> scenario_A is parts[-2]
                        return parts[-2]
                    elif len(parts) == 2: # File is directly under the backend artifact directory
                        # e.g., .../top_level_results.tsv -> use backend artifact name (parts[0]) as scenario identifier
                        # or a special marker like "."
                        return parts[0] # This groups all top-level files under the backend's name
                    else:
                        logging.warning(f"Could not determine test scenario from path: {path_str} - path has too few components.")
                        return "unknown_scenario"

                potential_eigenvalue_files['TestScenario'] = potential_eigenvalue_files['RelativePath'].apply(extract_test_scenario_from_manifest_path)
                
                scenarios_with_eigenvalues = potential_eigenvalue_files.groupby('TestScenario')
                num_eigenvalue_plots = 0

                for scenario_name, group_df in scenarios_with_eigenvalues:
                    if group_df['Backend'].nunique() > 1: # Only compare if multiple backends have this file for the scenario
                        logging.info(f"Processing eigenvalue comparison for scenario: {scenario_name}")
                        plt.figure(figsize=(12, 7))
                        
                        file_details_for_report = []
                        
                        for idx, row in group_df.iterrows():
                            try:
                                eigen_df = pd.read_csv(row['AbsolutePath'], sep='\t', header=None)
                                if eigen_df.empty or eigen_df.shape[1] == 0:
                                    logging.warning(f"Eigenvalue file {row['AbsolutePath']} is empty or has no columns.")
                                    continue
                                
                                eigenvalues = eigen_df.iloc[:, 0].dropna().astype(float)
                                if eigenvalues.empty:
                                    logging.warning(f"No numeric data in the first column of {row['AbsolutePath']}.")
                                    continue

                                # Take top N eigenvalues, e.g., 10 or min(10, len(eigenvalues))
                                top_n = min(10, len(eigenvalues))
                                plt.plot(range(1, top_n + 1), eigenvalues.head(top_n), marker='o', linestyle='-', label=f"{row['Backend']} (Top {top_n})")
                                file_details_for_report.append({
                                    'Backend': row['Backend'], 
                                    'File': os.path.join(scenario_name, os.path.basename(row['RelativePath'])),
                                    'NumEigenvalues': len(eigenvalues)
                                })
                            except Exception as e:
                                logging.error(f"Error processing eigenvalue file {row['AbsolutePath']} for scenario {scenario_name}: {e}")
                        
                        if not plt.gca().lines: # Check if any lines were actually plotted
                            logging.info(f"No valid eigenvalue data plotted for scenario: {scenario_name}. Skipping plot generation.")
                            plt.close() # Close the empty figure
                            continue

                        plt.title(f'Top Eigenvalue Comparison: {scenario_name}')
                        plt.xlabel('Component Index')
                        plt.ylabel('Eigenvalue')
                        plt.xticks(range(1, top_n + 1) if 'top_n' in locals() and top_n >0 else []) # ensure x-ticks are integers
                        plt.legend()
                        plt.grid(True)
                        plt.tight_layout()
                        
                        plot_filename = f"eigenvalue_comparison_{scenario_name.replace(' ', '_').replace('/', '_')}.png"
                        plot_path = os.path.join(args.output_dir, plot_filename)
                        plt.savefig(plot_path)
                        plt.close()
                        logging.info(f"Eigenvalue comparison plot saved to: {plot_path} for scenario: {scenario_name}")
                        
                        md_file.write(f"### Scenario: {scenario_name}\n\n")
                        md_file.write(f"![Eigenvalue Comparison for {scenario_name}]({plot_filename})\n\n")
                        md_file.write("Files used in this comparison:\n")
                        md_file.write(pd.DataFrame(file_details_for_report).to_markdown(index=False) + "\n\n")
                        num_eigenvalue_plots +=1
                    else:
                        logging.info(f"Skipping eigenvalue comparison for scenario '{scenario_name}' as it does not involve multiple backends.")

                if num_eigenvalue_plots == 0:
                    md_file.write("No eigenvalue comparisons were generated. This could be because no test scenarios with eigenvalue files were found across multiple backends, or the files were empty/invalid.\n\n")
        
    logging.info("Analysis script completed.")

if __name__ == "__main__":
    main()
<|MERGE_RESOLUTION|>--- conflicted
+++ resolved
@@ -310,7 +310,6 @@
         with open(os.path.join(args.output_dir, "diagnostic_json_manifest.tsv"), "w") as f:
             f.write("Backend\tDiagTestName\tRelativePath\tAbsolutePath\tSize\n")
 
-<<<<<<< HEAD
     # --- Parse Discovered Diagnostic JSON Files ---
     parsed_diag_data = []
     if not diag_manifest_df.empty:
@@ -363,8 +362,6 @@
             ]
             f.write("\t".join(header_keys) + "\n")
 
-=======
->>>>>>> d06275b3
 
     # --- Consolidation and Analysis of eigensnp_summary_results.tsv ---
     if not summary_dfs:
@@ -484,7 +481,6 @@
         else:
             md_file.write("No diagnostic JSON files were found.\n\n")
 
-<<<<<<< HEAD
         # --- Key Diagnostic Metrics Summary in Report ---
         md_file.write("## Key Diagnostic Metrics Summary\n\n")
         if 'summary_diag_df' in locals() and not summary_diag_df.empty:
@@ -505,8 +501,6 @@
             md_file.write(summary_diag_df[existing_key_cols].to_markdown(index=False, floatfmt=".3e") + "\n\n")
         else:
             md_file.write("No detailed diagnostic metrics were extracted or available to summarize.\n\n")
-=======
->>>>>>> d06275b3
 
         # --- Analysis of Specific Test TSVs (Example: Eigenvalues) ---
         md_file.write("## Eigenvalue Comparison Analysis (from all_tsv_manifest.txt)\n\n") # Clarified source
@@ -613,4 +607,4 @@
     logging.info("Analysis script completed.")
 
 if __name__ == "__main__":
-    main()
+    main()