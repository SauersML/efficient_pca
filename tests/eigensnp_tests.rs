// In tests/eigensnp_tests.rs
// eigensnp is primarily designed for large-scale genomic datasets, 
// such as those found in biobanks or large reference panels. 
// These datasets typically have many more features (SNPs) than samples.
// Therefore, the tests below focus on validating eigensnp's performance 
// and correctness on large matrices where the number of features significantly 
// exceeds the number of samples. Small test cases or cases where samples >= features 
// have been deemphasized or removed to better reflect real-world usage scenarios.

use ndarray::{arr2, s, Array1, Array2, ArrayView1, ArrayView2, Axis}; // Added ArrayView2
use ndarray_rand::rand_distr::Uniform;
use ndarray_rand::RandomExt;
use efficient_pca::eigensnp::{
    EigenSNPCoreAlgorithm, EigenSNPCoreAlgorithmConfig, LdBlockSpecification, // Removed EigenSNPCoreOutput
    PcaReadyGenotypeAccessor, PcaSnpId, QcSampleId, ThreadSafeStdError, reorder_array_owned, reorder_columns_owned,
};
use rand::SeedableRng;
use rand::Rng; // Added for the .sample() method
use rand_chacha::ChaCha8Rng;
use std::process::{Command, Stdio};
use std::io::Write; // Removed BufReader, BufRead
use std::str::FromStr;
use std::path::PathBuf;
use std::fs::{self, File}; // Add fs for create_dir_all
// use std::io::Write; // Already present
use std::path::Path; // Add Path
// use ndarray::{ArrayView1, ArrayView2}; // These are brought in by `use ndarray::{arr2, s, Array1, Array2, ArrayView1, Axis};`
use std::fmt::Display; // To constrain T
use std::fs::OpenOptions;
use std::sync::Mutex;
use lazy_static::lazy_static;

const DEFAULT_FLOAT_TOLERANCE_F32: f32 = 1e-4; // Slightly looser for cross-implementation comparison
const DEFAULT_FLOAT_TOLERANCE_F64: f64 = 1e-4; // Slightly looser for cross-implementation comparison

// Helper function for comparing Array1<f64>
fn assert_f64_arrays_are_close(
    arr1: ArrayView1<f64>, // Changed from &Array1<f64>
    arr2: ArrayView1<f64>, // Changed from &Array1<f64>
    tolerance: f64,
    context: &str,
) {
    assert_eq!(arr1.dim(), arr2.dim(), "Array dimensions differ for {}. Left: {:?}, Right: {:?}", context, arr1.dim(), arr2.dim());
    for (i, val1) in arr1.iter().enumerate() {
        let val2 = arr2[i]; // Indexing on ArrayView1 is fine
        assert!(
            (val1 - val2).abs() < tolerance,
            "Mismatch at index {} for {}: {} vs {} (diff: {})",
            i,
            context,
            val1,
            val2,
            (val1 - val2).abs()
        );
    }
}

// Helper for comparing Array2<f32> allowing for sign flips per column
fn assert_f32_arrays_are_close_with_sign_flips(
    arr1: ndarray::ArrayView2<f32>, // Qualified with ndarray::
    arr2: ndarray::ArrayView2<f32>, // Qualified with ndarray::
    tolerance: f32,
    context: &str,
) {
    assert_eq!(arr1.dim(), arr2.dim(), "Array dimensions differ for {}. Left: {:?}, Right: {:?}", context, arr1.dim(), arr2.dim());
    if arr1.ncols() == 0 && arr2.ncols() == 0 { // Both empty, considered close
        return;
    }
    if arr1.ncols() == 0 || arr2.ncols() == 0 { // One empty, one not
         panic!("Array column count mismatch for {}: Left: {}, Right: {}. Both must be empty or non-empty.", context, arr1.ncols(), arr2.ncols());
    }

    for c_idx in 0..arr1.ncols() {
        let col1 = arr1.column(c_idx); // .column() on ArrayView2 is fine
        let col2 = arr2.column(c_idx); // .column() on ArrayView2 is fine
        
        let mut direct_match = true;
        for r_idx in 0..col1.len() {
            if (col1[r_idx] - col2[r_idx]).abs() >= tolerance {
                direct_match = false;
                break;
            }
        }

        if direct_match {
            continue; 
        }

        let mut flipped_match = true;
        for r_idx in 0..col1.len() {
            if (col1[r_idx] - (-col2[r_idx])).abs() >= tolerance {
                flipped_match = false;
                break;
            }
        }

        assert!(
            flipped_match,
            "Column {} mismatch for {} (even with sign flip check). Max diff: {}. First elements: {} vs {}",
            c_idx, context, 
            col1.iter().zip(col2.iter()).map(|(a,b)| (a-b).abs().max((a-(-b)).abs())).fold(0.0f32, f32::max),
            col1.get(0).unwrap_or(&0.0f32), col2.get(0).unwrap_or(&0.0f32)
        );
    }
}

// Standardizes each feature (SNP, row) across samples (columns).
fn standardize_features_across_samples(mut data: Array2<f32>) -> Array2<f32> {
    if data.ncols() <= 1 { 
        if data.ncols() == 1 && data.nrows() > 0 { data.fill(0.0); } 
        return data;
    }
    for mut feature_row in data.axis_iter_mut(Axis(0)) { 
        let mean = feature_row.mean().unwrap_or(0.0);
        feature_row.mapv_inplace(|x| x - mean);
        let std_dev = feature_row.std(0.0); 
        if std_dev.abs() > 1e-7 { 
            feature_row.mapv_inplace(|x| x / std_dev);
        } else {
            feature_row.fill(0.0); 
        }
    }
    data
}

// Helper functions to save arrays/vectors to TSV for debugging
fn save_matrix_to_tsv<T: Display>(
    matrix: &ArrayView2<T>,
    dir_path: &str,
    file_name: &str,
) -> Result<(), Box<dyn std::error::Error>> {
    let full_path = Path::new(dir_path).join(file_name);
    fs::create_dir_all(Path::new(dir_path))?; // Create directory if it doesn't exist
    let mut file = File::create(full_path)?;
    for row_idx in 0..matrix.nrows() {
        for col_idx in 0..matrix.ncols() {
            write!(file, "{}", matrix[[row_idx, col_idx]])?;
            if col_idx < matrix.ncols() - 1 {
                write!(file, "	")?; // Tab separated
            }
        }
        writeln!(file)?;
    }
    Ok(())
}

fn save_vector_to_tsv<T: Display>(
    vector: &ArrayView1<T>,
    dir_path: &str,
    file_name: &str,
) -> Result<(), Box<dyn std::error::Error>> {
    let full_path = Path::new(dir_path).join(file_name);
    fs::create_dir_all(Path::new(dir_path))?; // Create directory
    let mut file = File::create(full_path)?;
    for i in 0..vector.len() {
        writeln!(file, "{}", vector[i])?;
    }
    Ok(())
}

#[cfg(test)]
mod eigensnp_integration_tests {
    use super::*; 

    // Define TestResultRecord struct
    #[derive(Clone, Debug)] // Added Debug
    pub struct TestResultRecord {
        test_name: String,
        num_features_d: usize,
        num_samples_n: usize,
        num_pcs_requested_k: usize,
        num_pcs_computed: usize,
        success: bool,
        outcome_details: String,
        notes: String,
    }

    // Global static for results
    lazy_static! {
        static ref TEST_RESULTS: Mutex<Vec<TestResultRecord>> = Mutex::new(Vec::new());
    }

    // Function to write results to TSV
<<<<<<< HEAD
    pub fn write_results_to_tsv() -> Result<(), std::io::Error> {
=======
    fn write_results_to_tsv() -> Result<(), std::io::Error> {
>>>>>>> cc135089
        let results = TEST_RESULTS.lock().unwrap();
        if results.is_empty() {
            return Ok(()); // No results to write
        }

        let artifact_dir = "target/test_artifacts";
        std::fs::create_dir_all(artifact_dir)?;
        let tsv_path = Path::new(artifact_dir).join("eigensnp_summary_results.tsv");
        
        // Use OpenOptions to create or truncate the file
        let mut file = OpenOptions::new()
            .write(true)
            .create(true)
            .truncate(true)
            .open(tsv_path)?;

        // Write header
        writeln!(file, "TestName	NumFeatures_D	NumSamples_N	NumPCsRequested_K	NumPCsComputed	Success	OutcomeDetails	Notes")?;

        for record in results.iter() {
            writeln!(file, "{}	{}	{}	{}	{}	{}	{}	{}",
                record.test_name,
                record.num_features_d,
                record.num_samples_n,
                record.num_pcs_requested_k,
                record.num_pcs_computed,
                record.success,
                record.outcome_details.replace("	", " ").replace("\n", "; "), // Sanitize details
                record.notes.replace("	", " ").replace("\n", "; ") // Sanitize notes
            )?;
        }
        Ok(())
    }

    // Hook for writing results after all tests in this module.
    // This is a bit of a workaround. A proper test harness or `ctor` crate might be better.
    // We define a "final" test that calls the write function.
    // Ensure this test runs last (e.g. by naming convention, though Rust test order isn't guaranteed).
    // For now, we will call this manually or make it the last test.
    // A more robust solution would be a custom test framework or procedural macro.
    #[test]
    fn finalize_and_write_results() {
        write_results_to_tsv().expect("Failed to write test results to TSV");
    }


    #[derive(Clone)]
    pub struct TestDataAccessor {
        standardized_data: Array2<f32>, 
    }

    impl TestDataAccessor {
        pub fn new(standardized_data: Array2<f32>) -> Self {
            // The line `let num_samples = standardized_data.ncols();` has been removed.
            Self {
                standardized_data,
            }
        }

        pub fn new_empty(num_pca_snps: usize, num_qc_samples: usize) -> Self {
            let standardized_data = Array2::zeros((num_pca_snps, num_qc_samples));
            Self {
                standardized_data,
            }
        }
    }

    impl PcaReadyGenotypeAccessor for TestDataAccessor {
        fn get_standardized_snp_sample_block(
            &self,
            snp_ids: &[PcaSnpId],
            sample_ids: &[QcSampleId],
        ) -> Result<Array2<f32>, ThreadSafeStdError> {
            if snp_ids.is_empty() { 
                return Ok(Array2::zeros((0, sample_ids.len())));
            }
            if sample_ids.is_empty() {
                 return Ok(Array2::zeros((snp_ids.len(), 0)));
            }
            
            if self.standardized_data.nrows() == 0 && !snp_ids.is_empty() {
                 return Err(Box::new(std::io::Error::new(
                    std::io::ErrorKind::InvalidInput,
                    format!("Requested {} SNPs from an accessor with 0 SNPs.", snp_ids.len())
                )));
            }
            if self.standardized_data.ncols() == 0 && !sample_ids.is_empty() {
                 return Err(Box::new(std::io::Error::new(
                    std::io::ErrorKind::InvalidInput,
                    format!("Requested {} samples from an accessor with 0 samples.", sample_ids.len())
                )));
            }

            let mut result_block = Array2::zeros((snp_ids.len(), sample_ids.len()));
            for (i, pca_snp_id) in snp_ids.iter().enumerate() {
                let target_row_idx = pca_snp_id.0;
                if target_row_idx >= self.standardized_data.nrows() {
                    return Err(Box::new(std::io::Error::new(std::io::ErrorKind::InvalidInput,
                        format!("SNP ID PcaSnpId({}) out of bounds for {} SNPs", target_row_idx, self.standardized_data.nrows()))));
                }
                for (j, qc_sample_id) in sample_ids.iter().enumerate() {
                    let target_col_idx = qc_sample_id.0;
                     if target_col_idx >= self.standardized_data.ncols() {
                        return Err(Box::new(std::io::Error::new(std::io::ErrorKind::InvalidInput,
                            format!("Sample ID QcSampleId({}) out of bounds for {} samples", target_col_idx, self.standardized_data.ncols()))));
                    }
                    result_block[[i, j]] = self.standardized_data[[target_row_idx, target_col_idx]];
                }
            }
            Ok(result_block)
        }

        fn num_pca_snps(&self) -> usize { self.standardized_data.nrows() }
        fn num_qc_samples(&self) -> usize { self.standardized_data.ncols() }
    }

    fn parse_section<T: FromStr>(lines: &mut std::iter::Peekable<std::str::Lines<'_>>, expected_dim2: Option<usize>) -> Result<Array2<T>, String>
    where <T as FromStr>::Err: std::fmt::Debug {
        let mut data_vec = Vec::new();
        let mut current_dim2 = None;

        loop {
            match lines.peek() {
                Some(line_peek) => {
                    if line_peek.is_empty() || line_peek.starts_with("LOADINGS:") || line_peek.starts_with("SCORES:") || line_peek.starts_with("EIGENVALUES:") {
                        // This is a separator or next section header, so stop parsing for current section
                        break;
                    }
                    // If not a separator, it's data for the current section. Consume and parse.
                    let line = lines.next().unwrap(); // Safe due to peek

                    let row: Vec<T> = line.split_whitespace()
                        .map(|s| s.parse::<T>().map_err(|e| format!("Failed to parse value: {:?}, error: {:?}", s, e)))
                        .collect::<Result<Vec<T>, String>>()?;
                    
                    if let Some(d2) = current_dim2 {
                        if row.len() != d2 { return Err(format!("Inconsistent row length. Expected {}, got {}", d2, row.len())); }
                    } else {
                        current_dim2 = Some(row.len());
                        if let Some(exp_d2) = expected_dim2 {
                            // Allow empty rows if section is empty (e.g. 0-component PCA, eigenvalues line is just empty)
                            // If row.is_empty() is true, it means current_dim2 became Some(0).
                            // If exp_d2 is Some(1) (e.g. for eigenvalues), and we got an empty line (parsed to row.len() == 0),
                            // this is a valid case for an empty section (e.g. 0 eigenvalues).
                            // The check `!row.is_empty()` was there before, let's see if it's still needed.
                            // If row.is_empty(), current_dim2 will be Some(0).
                            // If expected_dim2 is Some(1), and current_dim2 is Some(0), this is fine for an empty section.
                            // The problem is if the first non-empty row has a different number of columns than expected.
                            if !row.is_empty() && row.len() != exp_d2 {
                                 return Err(format!("Unexpected row length for section. Expected {}, got {}", exp_d2, row.len()));
                            }
                            // If row is empty and exp_d2 is Some(k) where k > 0: current_dim2 becomes Some(0). This is okay for an empty section.
                        }
                    }
                    data_vec.extend(row);
                }
                None => {
                    // End of input
                    break;
                }
            }
        }
        
        let actual_dim2 = current_dim2.unwrap_or_else(|| expected_dim2.unwrap_or(0));
        let num_rows = if actual_dim2 == 0 { 0 } else { data_vec.len() / actual_dim2 };

        Array2::from_shape_vec((num_rows, actual_dim2), data_vec)
            .map_err(|e| format!("Failed to create Array2: {}", e))
    }

    pub fn parse_pca_py_output(output_str: &str) -> Result<(Array2<f32>, Array2<f32>, Array1<f64>), String> {
        let mut lines = output_str.lines().peekable();
        
        let mut py_loadings: Option<Array2<f32>> = None;
        let mut py_scores: Option<Array2<f32>> = None;
        let mut py_eigenvalues: Option<Array1<f64>> = None;

        while let Some(line_peek) = lines.peek() {
            let current_line_is_empty = line_peek.is_empty(); 
            if line_peek.starts_with("LOADINGS:") {
                lines.next(); // Consume header
                py_loadings = Some(parse_section(&mut lines, None)?);
            } else if line_peek.starts_with("SCORES:") {
                lines.next(); // Consume header
                py_scores = Some(parse_section(&mut lines, None)?);
            } else if line_peek.starts_with("EIGENVALUES:") {
                lines.next(); // Consume header
                let eig_array2 = parse_section(&mut lines, Some(1))?;
                let eig_len = eig_array2.len();
                py_eigenvalues = Some(eig_array2.into_shape_with_order((eig_len,)).expect("Failed to reshape py_eigenvalues"));
            } else if current_line_is_empty { 
               lines.next(); // Consume the empty line
               // Continue to next iteration to peek at next line
            } else {
                // Unexpected line
                return Err(format!("Unexpected content in pca.py output. Line: '{}'", line_peek));
            }
        }
        
        Ok((
            py_loadings.ok_or_else(|| "LOADINGS section not found".to_string())?,
            py_scores.ok_or_else(|| "SCORES section not found".to_string())?,
            py_eigenvalues.ok_or_else(|| "EIGENVALUES section not found".to_string())?,
        ))
    }

    // Helper function for PC scores orthogonality tests to avoid code duplication
<<<<<<< HEAD
    pub fn run_pc_scores_orthogonality_test(
=======
    fn run_pc_scores_orthogonality_test(
>>>>>>> cc135089
        test_name_str: &str,
        num_snps: usize,
        num_samples: usize,
        num_pcs_target: usize,
        seed: u64,
    ) {
        let test_name = test_name_str.to_string();
        let mut test_successful = true;
        let mut outcome_details = String::new();
        let notes = format!("Matrix: {}x{}, PCs: {}", num_snps, num_samples, num_pcs_target);

        let mut max_off_diagonal_cov = 0.0f64;
        let mut max_diag_eigenvalue_diff = 0.0f64;

        let output_result = std::panic::catch_unwind(|| {
            let mut rng = ChaCha8Rng::seed_from_u64(seed);
            let raw_genos = Array2::random_using((num_snps, num_samples), Uniform::new(0.0, 3.0), &mut rng);
            let standardized_genos = standardize_features_across_samples(raw_genos);
            let test_data = TestDataAccessor::new(standardized_genos);

            let config = EigenSNPCoreAlgorithmConfig {
                target_num_global_pcs: num_pcs_target,
                subset_factor_for_local_basis_learning: 0.5, // Example value
                min_subset_size_for_local_basis_learning: (num_samples / 4).max(1).min(num_samples.max(1)),
                max_subset_size_for_local_basis_learning: (num_samples / 2).max(10).min(num_samples.max(1)),
                components_per_ld_block: 10.min(num_snps.min( (num_samples/2).max(10).min(num_samples.max(1)) )), 
                random_seed: seed,
                ..Default::default()
            };
            let algorithm = EigenSNPCoreAlgorithm::new(config);
            let ld_blocks = vec![LdBlockSpecification {
                user_defined_block_tag: "block1".to_string(),
                pca_snp_ids_in_block: (0..num_snps).map(PcaSnpId).collect(),
            }];
            algorithm.compute_pca(&test_data, &ld_blocks)
        });

        match output_result {
            Ok(Ok(output)) => {
                if output.num_principal_components_computed != num_pcs_target {
                    test_successful = false;
                    outcome_details.push_str(&format!(
                        "Did not compute target PCs. Expected: {}, Got: {}. ",
                        num_pcs_target, output.num_principal_components_computed
                    ));
                }

                let scores = &output.final_sample_principal_component_scores;
                if scores.nrows() != num_samples {
                    test_successful = false;
                    outcome_details.push_str(&format!(
                        "Scores nrows mismatch. Expected: {}, Got: {}. ",
                        num_samples, scores.nrows()
                    ));
                }
                if scores.ncols() != output.num_principal_components_computed { // Check against actual computed PCs
                    test_successful = false;
                    outcome_details.push_str(&format!(
                        "Scores ncols mismatch. Expected: {}, Got: {}. ",
                        output.num_principal_components_computed, scores.ncols()
                    ));
                }

                if num_samples <= 1 || output.num_principal_components_computed == 0 {
                     outcome_details.push_str("Test condition (num_samples <=1 or num_pcs_computed == 0) means no further checks performed. ");
                } else if test_successful { // Only proceed if initial checks passed
                    let scores_f64 = scores.mapv(|x| x as f64);
                    let denominator = if output.num_qc_samples_used > 1 {
                        output.num_qc_samples_used as f64 - 1.0
                    } else {
                        1.0 // Avoid division by zero if num_qc_samples_used is 1 or 0
                    };
                    if denominator == 0.0 { // Should not happen if num_samples > 1
                        test_successful = false;
                        outcome_details.push_str("Denominator for covariance calculation is zero. ");
                    } else {
                        let covariance_matrix = scores_f64.t().dot(&scores_f64) / denominator;
                        let k_eff = output.num_principal_components_computed;

                        for r in 0..k_eff {
                            for c in 0..k_eff {
                                if r == c {
                                    let diff = (covariance_matrix[[r, c]] - output.final_principal_component_eigenvalues[r]).abs();
                                    if diff > max_diag_eigenvalue_diff { max_diag_eigenvalue_diff = diff; }
                                    if diff >= DEFAULT_FLOAT_TOLERANCE_F64 * 100.0 {
                                        test_successful = false;
                                        outcome_details.push_str(&format!(
                                            "Covariance diagonal [{},{}] {} does not match eigenvalue {}. Diff: {}. ",
                                            r, c, covariance_matrix[[r, c]], output.final_principal_component_eigenvalues[r], diff
                                        ));
                                    }
                                } else {
                                    let off_diag_val = covariance_matrix[[r, c]].abs();
                                    if off_diag_val > max_off_diagonal_cov { max_off_diagonal_cov = off_diag_val; }
                                    if off_diag_val >= DEFAULT_FLOAT_TOLERANCE_F64 * 100.0 {
                                        test_successful = false;
                                        outcome_details.push_str(&format!(
                                            "Covariance off-diagonal [{},{}] {} is not close to 0. Value: {}. ",
                                            r, c, covariance_matrix[[r, c]], off_diag_val
                                        ));
                                    }
                                }
                            }
                        }
                        if test_successful {
                             outcome_details.push_str(&format!("All orthogonality checks passed. Max off-diag cov: {:.2e}, Max diag-eigenvalue diff: {:.2e}. ", max_off_diagonal_cov, max_diag_eigenvalue_diff));
                        } else {
                             outcome_details.push_str(&format!("Orthogonality checks failed. Max off-diag cov: {:.2e}, Max diag-eigenvalue diff: {:.2e}. ", max_off_diagonal_cov, max_diag_eigenvalue_diff));
                        }
                    }
                }
                 let record = TestResultRecord {
                    test_name: test_name.clone(),
                    num_features_d: num_snps,
                    num_samples_n: num_samples,
                    num_pcs_requested_k: num_pcs_target,
                    num_pcs_computed: output.num_principal_components_computed,
                    success: test_successful,
                    outcome_details: outcome_details.clone(),
                    notes,
                };
                TEST_RESULTS.lock().unwrap().push(record);

            }
            Ok(Err(e)) => { // PCA computation itself failed
                test_successful = false;
                outcome_details = format!("PCA computation failed: {:?}", e);
                 let record = TestResultRecord {
                    test_name: test_name.clone(),
                    num_features_d: num_snps,
                    num_samples_n: num_samples,
                    num_pcs_requested_k: num_pcs_target,
                    num_pcs_computed: 0, // Failed to compute
                    success: test_successful,
                    outcome_details: outcome_details.clone(),
                    notes,
                };
                TEST_RESULTS.lock().unwrap().push(record);
            }
            Err(e) => { // Panic during PCA computation or setup
                test_successful = false;
                outcome_details = format!("Test panicked: {:?}", e);
                let record = TestResultRecord {
                    test_name: test_name.clone(),
                    num_features_d: num_snps,
                    num_samples_n: num_samples,
                    num_pcs_requested_k: num_pcs_target,
                    num_pcs_computed: 0, // Panic, no output
                    success: test_successful,
                    outcome_details: outcome_details.clone(),
                    notes,
                };
                TEST_RESULTS.lock().unwrap().push(record);
            }
        }
        assert!(test_successful, "Test {} failed. Max off-diag: {:.2e}, Max diag-eig diff: {:.2e}. Details: {}", test_name, max_off_diagonal_cov, max_diag_eigenvalue_diff, outcome_details);
    }

    #[test]
    fn test_pc_scores_orthogonality_large_500x100() {
        run_pc_scores_orthogonality_test("test_pc_scores_orthogonality_large_500x100", 500, 100, 5, 123);
    }

    #[test]
    fn test_pc_scores_orthogonality_large_1000x200() {
        run_pc_scores_orthogonality_test("test_pc_scores_orthogonality_large_1000x200", 1000, 200, 10, 124);
    }

    // Helper function for SNP loadings orthonormality tests
<<<<<<< HEAD
    pub fn run_snp_loadings_orthonormality_test(
=======
    fn run_snp_loadings_orthonormality_test(
>>>>>>> cc135089
        test_name_str: &str,
        num_snps: usize,
        num_samples: usize,
        num_pcs_target: usize,
        seed: u64,
    ) {
        let test_name = test_name_str.to_string();
        let mut test_successful = true;
        let mut outcome_details = String::new();
        let notes = format!("Matrix: {}x{}, PCs: {}", num_snps, num_samples, num_pcs_target);
        let mut max_deviation_from_identity = 0.0f32;

        let output_result = std::panic::catch_unwind(|| {
            let mut rng = ChaCha8Rng::seed_from_u64(seed);
            let raw_genos = Array2::random_using((num_snps, num_samples), Uniform::new(0.0, 3.0), &mut rng);
            let standardized_genos = standardize_features_across_samples(raw_genos);
            let test_data = TestDataAccessor::new(standardized_genos);

            let config = EigenSNPCoreAlgorithmConfig {
                target_num_global_pcs: num_pcs_target,
                random_seed: seed,
                 // Use appropriate subset settings for larger data
                subset_factor_for_local_basis_learning: 0.5, 
                min_subset_size_for_local_basis_learning: (num_samples / 4).max(1).min(num_samples.max(1)),
                max_subset_size_for_local_basis_learning: (num_samples / 2).max(10).min(num_samples.max(1)),
                components_per_ld_block: 10.min(num_snps.min( (num_samples/2).max(10).min(num_samples.max(1)) )),
                ..Default::default()
            };
            let algorithm = EigenSNPCoreAlgorithm::new(config);
            let ld_blocks = vec![LdBlockSpecification {
                user_defined_block_tag: "block1".to_string(),
                pca_snp_ids_in_block: (0..num_snps).map(PcaSnpId).collect(),
            }];
            algorithm.compute_pca(&test_data, &ld_blocks)
        });

        match output_result {
            Ok(Ok(output)) => {
                if output.num_principal_components_computed != num_pcs_target {
                    test_successful = false;
                    outcome_details.push_str(&format!(
                        "Did not compute target PCs. Expected: {}, Got: {}. ",
                        num_pcs_target, output.num_principal_components_computed
                    ));
                }

                let loadings = &output.final_snp_principal_component_loadings;
                if loadings.nrows() != num_snps {
                     test_successful = false;
                    outcome_details.push_str(&format!(
                        "Loadings nrows mismatch. Expected: {}, Got: {}. ",
                        num_snps, loadings.nrows()
                    ));
                }
                 if loadings.ncols() != output.num_principal_components_computed {
                     test_successful = false;
                    outcome_details.push_str(&format!(
                        "Loadings ncols mismatch. Expected: {}, Got: {}. ",
                         output.num_principal_components_computed, loadings.ncols()
                    ));
                }
                
                if output.num_principal_components_computed == 0 {
                    outcome_details.push_str("No PCs computed, skipping orthonormality check. ");
                } else if test_successful {
                    let check_identity = loadings.t().dot(loadings);
                    let k_eff = output.num_principal_components_computed;

                    for r_idx in 0..k_eff {
                        for c_idx in 0..k_eff {
                            let expected_val = if r_idx == c_idx { 1.0 } else { 0.0 };
                            let deviation = (check_identity[[r_idx, c_idx]] - expected_val).abs();
                            if deviation > max_deviation_from_identity {
                                max_deviation_from_identity = deviation;
                            }
                            if deviation >= DEFAULT_FLOAT_TOLERANCE_F32 {
                                test_successful = false;
                                outcome_details.push_str(&format!(
                                    "Loadings orthonormality check: Identity matrix mismatch at [{},{}]. Expected {}, Got {}. Diff: {}. ",
                                    r_idx, c_idx, expected_val, check_identity[[r_idx, c_idx]], deviation
                                ));
                            }
                        }
                    }
                     if test_successful {
                        outcome_details.push_str(&format!("All orthonormality checks passed. Max deviation from identity: {:.2e}. ", max_deviation_from_identity));
                    } else {
                        outcome_details.push_str(&format!("Orthonormality checks failed. Max deviation from identity: {:.2e}. ", max_deviation_from_identity));
                    }
                }
                let record = TestResultRecord {
                    test_name: test_name.clone(),
                    num_features_d: num_snps,
                    num_samples_n: num_samples,
                    num_pcs_requested_k: num_pcs_target,
                    num_pcs_computed: output.num_principal_components_computed,
                    success: test_successful,
                    outcome_details: outcome_details.clone(),
                    notes,
                };
                TEST_RESULTS.lock().unwrap().push(record);
            }
            Ok(Err(e)) => {
                test_successful = false;
                outcome_details = format!("PCA computation failed: {:?}", e);
                 let record = TestResultRecord {
                    test_name: test_name.clone(),
                    num_features_d: num_snps,
                    num_samples_n: num_samples,
                    num_pcs_requested_k: num_pcs_target,
                    num_pcs_computed: 0,
                    success: test_successful,
                    outcome_details: outcome_details.clone(),
                    notes,
                };
                TEST_RESULTS.lock().unwrap().push(record);
            }
            Err(e) => {
                test_successful = false;
                outcome_details = format!("Test panicked: {:?}", e);
                let record = TestResultRecord {
                    test_name: test_name.clone(),
                    num_features_d: num_snps,
                    num_samples_n: num_samples,
                    num_pcs_requested_k: num_pcs_target,
                    num_pcs_computed: 0,
                    success: test_successful,
                    outcome_details: outcome_details.clone(),
                    notes,
                };
                TEST_RESULTS.lock().unwrap().push(record);
            }
        }
        assert!(test_successful, "Test {} failed. Max deviation from identity: {:.2e}. Details: {}", test_name, max_deviation_from_identity, outcome_details);
    }

    #[test]
    fn test_snp_loadings_orthonormality_large_500x100() {
        run_snp_loadings_orthonormality_test("test_snp_loadings_orthonormality_large_500x100", 500, 100, 5, 456);
    }

    #[test]
    fn test_snp_loadings_orthonormality_large_1000x200() {
        run_snp_loadings_orthonormality_test("test_snp_loadings_orthonormality_large_1000x200", 1000, 200, 10, 457);
    }

    // Helper function for eigenvalue-score variance correspondence tests
<<<<<<< HEAD
    pub fn run_eigenvalue_score_variance_correspondence_test(
=======
    fn run_eigenvalue_score_variance_correspondence_test(
>>>>>>> cc135089
        test_name_str: &str,
        num_snps: usize,
        num_samples: usize,
        num_pcs_target: usize,
        seed: u64,
    ) {
        let test_name = test_name_str.to_string();
        let mut test_successful = true;
        let mut outcome_details = String::new();
        let notes = format!("Matrix: {}x{}, PCs: {}", num_snps, num_samples, num_pcs_target);
        let mut max_variance_eigenvalue_diff = 0.0f64;

        let output_result = std::panic::catch_unwind(|| {
            let mut rng = ChaCha8Rng::seed_from_u64(seed);
            let raw_genos = Array2::random_using((num_snps, num_samples), Uniform::new(0.0, 3.0), &mut rng);
            let standardized_genos = standardize_features_across_samples(raw_genos);
            let test_data = TestDataAccessor::new(standardized_genos);

            let config = EigenSNPCoreAlgorithmConfig {
                target_num_global_pcs: num_pcs_target,
                random_seed: seed,
                // Use appropriate subset settings for larger data
                subset_factor_for_local_basis_learning: 0.5, 
                min_subset_size_for_local_basis_learning: (num_samples / 4).max(1).min(num_samples.max(1)),
                max_subset_size_for_local_basis_learning: (num_samples / 2).max(10).min(num_samples.max(1)),
                components_per_ld_block: 10.min(num_snps.min( (num_samples/2).max(10).min(num_samples.max(1)) )),
                ..Default::default()
            };
            let algorithm = EigenSNPCoreAlgorithm::new(config);
            let ld_blocks = vec![LdBlockSpecification {
                user_defined_block_tag: "block1".to_string(),
                pca_snp_ids_in_block: (0..num_snps).map(PcaSnpId).collect(),
            }];
            algorithm.compute_pca(&test_data, &ld_blocks)
        });

        match output_result {
            Ok(Ok(output)) => {
                if output.num_principal_components_computed != num_pcs_target {
                    test_successful = false;
                    outcome_details.push_str(&format!(
                        "Did not compute target PCs. Expected: {}, Got: {}. ",
                        num_pcs_target, output.num_principal_components_computed
                    ));
                }

                if num_samples <= 1 || output.num_principal_components_computed == 0 {
                     outcome_details.push_str("Test condition (num_samples <=1 or num_pcs_computed == 0) means no further checks performed. ");
                } else if test_successful {
                    let scores = &output.final_sample_principal_component_scores; 
                    let eigenvalues = &output.final_principal_component_eigenvalues;
                    let k_eff = output.num_principal_components_computed;
                    let denominator = if output.num_qc_samples_used > 1 {
                        output.num_qc_samples_used as f64 - 1.0
                    } else {
                        1.0 // Avoid division by zero
                    };

                    if denominator == 0.0 {
                         test_successful = false;
                        outcome_details.push_str("Denominator for variance calculation is zero. ");
                    } else {
                        for k_idx in 0..k_eff {
                            let score_column_k = scores.column(k_idx);
                            let sum_sq_f64 = score_column_k.iter().map(|&x| (x as f64).powi(2)).sum::<f64>();
                            let variance_of_score_k = sum_sq_f64 / denominator;
                            
                            let diff = (variance_of_score_k - eigenvalues[k_idx]).abs();
                            if diff > max_variance_eigenvalue_diff {
                                max_variance_eigenvalue_diff = diff;
                            }
                            if diff >= DEFAULT_FLOAT_TOLERANCE_F64 * 100.0 { // Relaxed tolerance
                                test_successful = false;
                                outcome_details.push_str(&format!(
                                    "Variance of score column {} ({}) does not match eigenvalue {} ({}). Diff: {}. ",
                                    k_idx, variance_of_score_k, k_idx, eigenvalues[k_idx], diff
                                ));
                            }
                        }
                        if test_successful {
                            outcome_details.push_str(&format!("All variance-eigenvalue checks passed. Max diff: {:.2e}. ", max_variance_eigenvalue_diff));
                        } else {
                            outcome_details.push_str(&format!("Variance-eigenvalue checks failed. Max diff: {:.2e}. ", max_variance_eigenvalue_diff));
                        }
                    }
                }
                let record = TestResultRecord {
                    test_name: test_name.clone(),
                    num_features_d: num_snps,
                    num_samples_n: num_samples,
                    num_pcs_requested_k: num_pcs_target,
                    num_pcs_computed: output.num_principal_components_computed,
                    success: test_successful,
                    outcome_details: outcome_details.clone(),
                    notes,
                };
                TEST_RESULTS.lock().unwrap().push(record);
            }
            Ok(Err(e)) => {
                test_successful = false;
                outcome_details = format!("PCA computation failed: {:?}", e);
                let record = TestResultRecord {
                    test_name: test_name.clone(),
                    num_features_d: num_snps,
                    num_samples_n: num_samples,
                    num_pcs_requested_k: num_pcs_target,
                    num_pcs_computed: 0,
                    success: test_successful,
                    outcome_details: outcome_details.clone(),
                    notes,
                };
                TEST_RESULTS.lock().unwrap().push(record);
            }
            Err(e) => {
                test_successful = false;
                outcome_details = format!("Test panicked: {:?}", e);
                 let record = TestResultRecord {
                    test_name: test_name.clone(),
                    num_features_d: num_snps,
                    num_samples_n: num_samples,
                    num_pcs_requested_k: num_pcs_target,
                    num_pcs_computed: 0,
                    success: test_successful,
                    outcome_details: outcome_details.clone(),
                    notes,
                };
                TEST_RESULTS.lock().unwrap().push(record);
            }
        }
         assert!(test_successful, "Test {} failed. Max variance-eigenvalue diff: {:.2e}. Details: {}", test_name, max_variance_eigenvalue_diff, outcome_details);
    }

    #[test]
    fn test_eigenvalue_score_variance_correspondence_large_500x100() {
        run_eigenvalue_score_variance_correspondence_test("test_eigenvalue_score_variance_correspondence_large_500x100", 500, 100, 5, 789);
    }

    #[test]
    fn test_eigenvalue_score_variance_correspondence_large_1000x200() {
        run_eigenvalue_score_variance_correspondence_test("test_eigenvalue_score_variance_correspondence_large_1000x200", 1000, 200, 10, 790);
    }
    
    #[test]
    fn test_pca_zero_snps() {
        let num_samples = 10;
        let num_snps = 0; // Explicit for clarity in logging
        let k_requested = 2;

        let test_data = TestDataAccessor::new_empty(num_snps, num_samples);

        let config = EigenSNPCoreAlgorithmConfig {
            target_num_global_pcs: k_requested,
            ..Default::default()
        };
        let algorithm = EigenSNPCoreAlgorithm::new(config);
        let ld_blocks = vec![]; 

        let output = algorithm.compute_pca(&test_data, &ld_blocks).expect("PCA with 0 SNPs failed");

        assert_eq!(output.num_pca_snps_used, 0);
        assert_eq!(output.num_qc_samples_used, num_samples);
        assert_eq!(output.num_principal_components_computed, 0);
        assert_eq!(output.final_snp_principal_component_loadings.nrows(), 0);
        assert_eq!(output.final_snp_principal_component_loadings.ncols(), 0);
        assert_eq!(output.final_sample_principal_component_scores.nrows(), num_samples);
        assert_eq!(output.final_sample_principal_component_scores.ncols(), 0);
        assert_eq!(output.final_principal_component_eigenvalues.len(), 0);

        let record = TestResultRecord {
            test_name: "test_pca_zero_snps".to_string(),
            num_features_d: num_snps,
            num_samples_n: num_samples,
            num_pcs_requested_k: k_requested,
            num_pcs_computed: output.num_principal_components_computed,
            success: true, // Assertions above would panic on failure
            outcome_details: "Validated behavior with zero SNPs. All assertions passed.".to_string(),
            notes: "Edge case test.".to_string(),
        };
        TEST_RESULTS.lock().unwrap().push(record);
    }

    #[test]
    fn test_pca_zero_samples() {
        let num_snps = 20;
        let num_samples = 0; // Explicit for clarity in logging
        let k_requested = 2;

        let test_data = TestDataAccessor::new_empty(num_snps, num_samples); 

        let config = EigenSNPCoreAlgorithmConfig {
            target_num_global_pcs: k_requested,
            ..Default::default()
        };
        let algorithm = EigenSNPCoreAlgorithm::new(config);
        let ld_blocks = vec![LdBlockSpecification { 
            user_defined_block_tag: "block1".to_string(),
            pca_snp_ids_in_block: (0..num_snps).map(PcaSnpId).collect(),
        }];

        let output = algorithm.compute_pca(&test_data, &ld_blocks).expect("PCA with 0 samples failed");

        assert_eq!(output.num_qc_samples_used, 0);
        assert_eq!(output.num_pca_snps_used, num_snps);
        assert_eq!(output.num_principal_components_computed, 0);
        assert_eq!(output.final_snp_principal_component_loadings.nrows(), num_snps);
        assert_eq!(output.final_snp_principal_component_loadings.ncols(), 0);
        assert_eq!(output.final_sample_principal_component_scores.nrows(), 0);
        assert_eq!(output.final_sample_principal_component_scores.ncols(), 0);
        assert_eq!(output.final_principal_component_eigenvalues.len(), 0);

        let record = TestResultRecord {
            test_name: "test_pca_zero_samples".to_string(),
            num_features_d: num_snps,
            num_samples_n: num_samples,
            num_pcs_requested_k: k_requested,
            num_pcs_computed: output.num_principal_components_computed,
            success: true, // Assertions above would panic on failure
            outcome_details: "Validated behavior with zero samples. All assertions passed.".to_string(),
            notes: "Edge case test.".to_string(),
        };
        TEST_RESULTS.lock().unwrap().push(record);
    }

    #[test]
    fn test_pca_more_components_requested_than_rank_D_gt_N() {
        let mut test_successful = true;
        let mut outcome_details = String::new();
        let mut notes = String::new();
        notes.push_str("Testing k_requested > true rank, with D > N (150x50). ");

        let num_samples = 50; // N
        let num_true_rank_snps = 20; // True rank of D
        let num_total_snps = 150; // D (num_features)
        let k_components_requested = 30; // k_requested > num_true_rank_snps

        let mut raw_genos = Array2::<f32>::zeros((num_total_snps, num_samples));
        let mut rng = ChaCha8Rng::seed_from_u64(321);
        for r in 0..num_true_rank_snps {
            for c in 0..num_samples {
                raw_genos[[r,c]] = rng.sample(Uniform::new(0.0, 3.0));
            }
        }
        // Create linear dependencies for SNPs beyond num_true_rank_snps
        for r in num_true_rank_snps..num_total_snps {
            let source_row_idx = r % num_true_rank_snps; // pick a source row from the true rank block
            let factor = rng.sample(Uniform::new(0.3, 0.7));
            let noise: f32 = rng.sample(Uniform::new(-0.01, 0.01)); // Small noise
            for c in 0..num_samples {
                 raw_genos[[r,c]] = raw_genos[[source_row_idx, c]] * factor + noise;
            }
        }
        
        let standardized_genos = standardize_features_across_samples(raw_genos.clone());
        let test_data = TestDataAccessor::new(standardized_genos.clone());

        let config = EigenSNPCoreAlgorithmConfig {
            target_num_global_pcs: k_components_requested, 
            components_per_ld_block: num_total_snps.min(num_samples), 
            random_seed: 321,
            subset_factor_for_local_basis_learning: 1.0, 
            min_subset_size_for_local_basis_learning: num_samples.max(1), // Ensure at least 1
            max_subset_size_for_local_basis_learning: num_samples.max(10), // Ensure at least 10
            ..Default::default()
        };
        let algorithm = EigenSNPCoreAlgorithm::new(config);
        let ld_blocks = vec![LdBlockSpecification {
            user_defined_block_tag: "block1".to_string(),
            pca_snp_ids_in_block: (0..num_total_snps).map(PcaSnpId).collect(),
        }];

        let rust_output_result = algorithm.compute_pca(&test_data, &ld_blocks);
        
        let rust_output = match rust_output_result {
            Ok(output) => output,
            Err(e) => {
                test_successful = false;
                outcome_details.push_str(&format!("Rust PCA computation failed: {}. ", e));
                // Create a dummy output to allow logging and avoid panics before logging
                efficient_pca::eigensnp::EigenSNPCoreOutput {
                    final_snp_principal_component_loadings: Array2::zeros((0,0)),
                    final_sample_principal_component_scores: Array2::zeros((0,0)),
                    final_principal_component_eigenvalues: Array1::zeros(0),
                    num_principal_components_computed: 0,
                    num_pca_snps_used: num_total_snps,
                    num_qc_samples_used: num_samples,
                    total_variance_in_standardized_data: 0.0,
                    explained_variance_by_each_principal_component: Array1::zeros(0),
                    proportion_of_variance_explained_by_each_principal_component: Array1::zeros(0),
                    cumulative_proportion_of_variance_explained: Array1::zeros(0),
                }
            }
        };
        let effective_k_rust = rust_output.num_principal_components_computed;

        let mut py_loadings_k_x_d: Array2<f32> = Array2::zeros((0,0));
        let mut py_scores_n_x_k: Array2<f32> = Array2::zeros((0,0));
        let mut py_eigenvalues_k: Array1<f64> = Array1::zeros(0);
        let mut effective_k_py = 0;

        let mut stdin_data = String::new();
        for i in 0..standardized_genos.nrows() {
            for j in 0..standardized_genos.ncols() {
                stdin_data.push_str(&standardized_genos[[i,j]].to_string());
                if j < standardized_genos.ncols() - 1 { stdin_data.push(' '); }
            }
            stdin_data.push('\n');
        }
        
        let mut script_path = PathBuf::from(env!("CARGO_MANIFEST_DIR"));
        script_path.push("tests/pca.py");

        let process_result = Command::new("python3")
            .arg(script_path.to_str().unwrap())
            .arg("--generate-reference-pca")
            .arg("-k").arg(k_components_requested.to_string())
            .stdin(Stdio::piped()).stdout(Stdio::piped()).stderr(Stdio::piped())
            .spawn();

        match process_result {
            Ok(mut process) => {
                let mut stdin_pipe = process.stdin.take().expect("Failed to open stdin for pca.py");
                std::thread::spawn(move || {
                    match stdin_pipe.write_all(stdin_data.as_bytes()) {
                        Ok(_) => {},
                        Err(e) => eprintln!("Failed to write to stdin of pca.py: {}", e), // Use eprintln for errors
                    }
                });

                let py_cmd_output_result = process.wait_with_output();
                match py_cmd_output_result {
                    Ok(py_cmd_output) => {
                        let stderr_str_lossy = String::from_utf8_lossy(&py_cmd_output.stderr);
                        notes.push_str(&format!("Python stderr: {}. ", stderr_str_lossy.trim()));
                        if !py_cmd_output.status.success() {
                            test_successful = false;
                            outcome_details.push_str(&format!("Python script execution failed. Status: {}. Stdout: {}. Stderr: {}. ", 
                                py_cmd_output.status.code().unwrap_or(-1),
                                String::from_utf8_lossy(&py_cmd_output.stdout).trim(),
                                stderr_str_lossy.trim()));
                        } else {
                            let python_output_str = String::from_utf8_lossy(&py_cmd_output.stdout);
                            match parse_pca_py_output(&python_output_str) {
                                Ok((loadings, scores, eigenvalues)) => {
                                    py_loadings_k_x_d = loadings;
                                    py_scores_n_x_k = scores;
                                    py_eigenvalues_k = eigenvalues;
                                    effective_k_py = py_eigenvalues_k.len();
                                    outcome_details.push_str(&format!("Rust k_eff: {}, Py k_eff: {}. ", effective_k_rust, effective_k_py));
                                }
                                Err(err_msg) => {
                                    test_successful = false;
                                    outcome_details.push_str(&format!("Failed to parse pca.py output: {}. Python stdout: {}. ", err_msg, python_output_str.trim()));
                                }
                            }
                        }
                    }
                    Err(e) => {
                        test_successful = false;
                        outcome_details.push_str(&format!("Failed to wait for pca.py process: {}. ", e));
                    }
                }
            }
            Err(e) => {
                test_successful = false;
                outcome_details.push_str(&format!("Failed to spawn pca.py process: {}. ", e));
            }
        }
        
        let mut eigenvalue_checks_performed = false;
        if test_successful {
            if effective_k_rust > num_true_rank_snps {
                eigenvalue_checks_performed = true;
                for i in num_true_rank_snps..effective_k_rust {
                    if rust_output.final_principal_component_eigenvalues[i] > 1e-3 {
                        test_successful = false;
                        outcome_details.push_str(&format!("Rust Eigenvalue for PC {} ({}) beyond true rank ({}) is too large ({}). ", 
                            i, rust_output.final_principal_component_eigenvalues[i], num_true_rank_snps, 1e-3));
                        break; 
                    }
                }
            }
            if test_successful && effective_k_py > 0 && effective_k_py > num_true_rank_snps { // Check effective_k_py > 0 before accessing py_eigenvalues_k
                 eigenvalue_checks_performed = true;
                for i in num_true_rank_snps..effective_k_py {
                     if py_eigenvalues_k.get(i).map_or(false, |&val| val > 1e-3) { // Safely get value
                        test_successful = false;
                        outcome_details.push_str(&format!("Python Eigenvalue for PC {} ({}) beyond true rank ({}) is too large ({}). ", 
                            i, py_eigenvalues_k.get(i).unwrap_or(&0.0), num_true_rank_snps, 1e-3));
                        break;
                    }
                }
            }
            if eigenvalue_checks_performed && test_successful {
                 outcome_details.push_str("Eigenvalues beyond true rank checked and are small. ");
            } else if !eigenvalue_checks_performed {
                outcome_details.push_str("Eigenvalue checks beyond true rank not performed (k_eff <= true_rank or test already failed). ");
            }
        }
        
        let py_loadings_d_x_k = py_loadings_k_x_d.t().into_owned(); // Transpose even if empty

        let artifact_dir = "target/test_artifacts/pca_low_rank_D_gt_N"; // Updated artifact_dir
        if rust_output.num_principal_components_computed > 0 { // Save only if there's something to save
            save_matrix_to_tsv(&rust_output.final_snp_principal_component_loadings.view(), artifact_dir, "rust_loadings.tsv").expect("Failed to save rust_loadings.tsv");
            save_matrix_to_tsv(&rust_output.final_sample_principal_component_scores.view(), artifact_dir, "rust_scores.tsv").expect("Failed to save rust_scores.tsv");
            save_vector_to_tsv(&rust_output.final_principal_component_eigenvalues.view(), artifact_dir, "rust_eigenvalues.tsv").expect("Failed to save rust_eigenvalues.tsv");
        }
        if effective_k_py > 0 { // Save Python results only if they exist
            save_matrix_to_tsv(&py_loadings_d_x_k.view(), artifact_dir, "python_loadings.tsv").expect("Failed to save python_loadings.tsv");
            save_matrix_to_tsv(&py_scores_n_x_k.view(), artifact_dir, "python_scores.tsv").expect("Failed to save python_scores.tsv");
            save_vector_to_tsv(&py_eigenvalues_k.view(), artifact_dir, "python_eigenvalues.tsv").expect("Failed to save python_eigenvalues.tsv");
        }
        
        let record = TestResultRecord {
            test_name: "test_pca_more_components_requested_than_rank_D_gt_N".to_string(),
            num_features_d: num_total_snps,
            num_samples_n: num_samples,
            num_pcs_requested_k: k_components_requested,
            num_pcs_computed: effective_k_rust, // Rust's computed PCs
            success: test_successful,
            outcome_details: outcome_details.clone(),
            notes,
        };
        TEST_RESULTS.lock().unwrap().push(record);

        assert!(test_successful, "Test 'test_pca_more_components_requested_than_rank_D_gt_N' failed prior to detailed comparisons. Details: {}", outcome_details);
        
        // Only proceed with detailed comparisons if all prior checks (including Python script) were successful
        if test_successful {
            println!("Low-rank D>N test: Rust computed {} PCs, Python computed {} PCs (requested {}, true rank {})", 
                effective_k_rust, effective_k_py, k_components_requested, num_true_rank_snps);

            assert!(effective_k_rust <= k_components_requested, "Rust computed more PCs ({}) than requested ({}).", effective_k_rust, k_components_requested);
            assert!(effective_k_py <= k_components_requested, "Python computed more PCs ({}) than requested ({}).", effective_k_py, k_components_requested);
            
            // Compare up to min of (effective_k_rust, effective_k_py, num_true_rank_snps + a small margin like 2, k_components_requested)
            // This ensures we only compare meaningful components and don't go out of bounds.
            let num_pcs_to_compare = effective_k_rust.min(effective_k_py)
                                        .min(num_true_rank_snps + 2) // Compare slightly beyond true rank if available
                                        .min(k_components_requested);


            if num_pcs_to_compare > 0 {
                 assert_f32_arrays_are_close_with_sign_flips(
                    rust_output.final_snp_principal_component_loadings.slice(s![.., 0..num_pcs_to_compare]),
                    py_loadings_d_x_k.slice(s![.., 0..num_pcs_to_compare]),
                    1.5f32, 
                    "SNP Loadings (Low-Rank D>N)"
                );
                assert_f32_arrays_are_close_with_sign_flips(
                    rust_output.final_sample_principal_component_scores.slice(s![.., 0..num_pcs_to_compare]),
                    py_scores_n_x_k.slice(s![.., 0..num_pcs_to_compare]),
                    DEFAULT_FLOAT_TOLERANCE_F32 * 10.0,
                    "Sample Scores (Low-Rank D>N)"
                );
                assert_f64_arrays_are_close(
                    rust_output.final_principal_component_eigenvalues.slice(s![0..num_pcs_to_compare]),
                    py_eigenvalues_k.slice(s![0..num_pcs_to_compare]),
                    DEFAULT_FLOAT_TOLERANCE_F64 * 10.0, 
                    "Eigenvalues (Low-Rank D>N)"
                );
            } else {
                println!("No principal components available for detailed comparison (num_pcs_to_compare = {}). Rust k_eff: {}, Py k_eff: {}.", 
                    num_pcs_to_compare, effective_k_rust, effective_k_py);
                // If one is 0 and the other is not, it's a failure if test_successful was true
                if effective_k_rust != effective_k_py {
                     panic!("Mismatch in effective number of PCs where one is zero. Rust: {}, Python: {}. This should have been caught earlier if test_successful was false.", effective_k_rust, effective_k_py);
                }
            }
        }
    }
}

// Helper function for Pearson Correlation
<<<<<<< HEAD
pub fn pearson_correlation(v1: ArrayView1<f32>, v2: ArrayView1<f32>) -> Option<f32> {
    if v1.len() != v2.len() || v1.is_empty() {
        return None;
    }
    let _n = v1.len() as f32; // Changed n to _n
=======
fn pearson_correlation(v1: ArrayView1<f32>, v2: ArrayView1<f32>) -> Option<f32> {
    if v1.len() != v2.len() || v1.is_empty() {
        return None;
    }
    let n = v1.len() as f32;
>>>>>>> cc135089
    let mean1 = v1.mean().unwrap_or(0.0);
    let mean2 = v2.mean().unwrap_or(0.0);
    let mut cov = 0.0;
    let mut std_dev1_sq = 0.0;
    let mut std_dev2_sq = 0.0;
    for i in 0..v1.len() {
        let d1 = v1[i] - mean1;
        let d2 = v2[i] - mean2;
        cov += d1 * d2;
        std_dev1_sq += d1 * d1;
        std_dev2_sq += d2 * d2;
    }
    if std_dev1_sq <= 1e-6 || std_dev2_sq <= 1e-6 { // Avoid division by zero or near-zero
        // If one vector is constant, correlation is undefined or can be taken as 0
        // For PCA components, they shouldn't be constant if eigenvalues are non-zero.
        // If both are constant and identical, correlation is 1.
        if (std_dev1_sq - std_dev2_sq).abs() < 1e-6 && cov.abs() < 1e-6 { 
            let mut all_v1_same = true;
            let mut all_v2_same = true;
            if v1.len() > 1 {
                for i in 1..v1.len() {
                    if (v1[i] - v1[0]).abs() > 1e-6 { all_v1_same = false; break; }
                    if (v2[i] - v2[0]).abs() > 1e-6 { all_v2_same = false; break; }
                }
            }
            if all_v1_same && all_v2_same && (v1[0] - v2[0]).abs() < 1e-6 { return Some(1.0); }
        }
        return None; 
    }
    Some(cov / (std_dev1_sq.sqrt() * std_dev2_sq.sqrt()))
}

// Helper function for PC correlation tests
<<<<<<< HEAD
pub fn run_pc_correlation_with_truth_set_test(
=======
fn run_pc_correlation_with_truth_set_test(
>>>>>>> cc135089
    test_name_str: &str,
    num_snps: usize,      // D
    num_samples: usize,   // N
    k_components: usize, // k
    seed: u64,
) {
    let test_name = test_name_str.to_string();
    let mut test_successful = true;
    let mut outcome_details = String::new();
    let mut notes = format!("Matrix D_snps x N_samples: {}x{}, k_requested: {}. ", num_snps, num_samples, k_components);

    let mut rng = ChaCha8Rng::seed_from_u64(seed);
    let raw_genos = Array2::random_using((num_snps, num_samples), Uniform::new(0.0, 3.0), &mut rng);
    let standardized_genos_snps_x_samples = standardize_features_across_samples(raw_genos.clone());

    let artifact_dir_suffix = format!("pc_correlation_{}x{}_k{}", num_snps, num_samples, k_components);
    let artifact_dir = Path::new("target/test_artifacts").join(artifact_dir_suffix);
    if let Err(e) = fs::create_dir_all(&artifact_dir) {
        notes.push_str(&format!("Failed to create artifact dir: {}. ", e));
    }

    // Get Truth PCs from pca.py
    let mut py_loadings_d_x_k: Array2<f32> = Array2::zeros((0,0));
    let mut py_scores_n_x_k: Array2<f32> = Array2::zeros((0,0));
    // let mut py_eigenvalues_k: Array1<f64> = Array1::zeros(0); // Not directly used for correlation but good to have
    let mut effective_k_py = 0;

    let mut stdin_data_py = String::new();
    for i in 0..standardized_genos_snps_x_samples.nrows() {
        for j in 0..standardized_genos_snps_x_samples.ncols() {
            stdin_data_py.push_str(&standardized_genos_snps_x_samples[[i, j]].to_string());
            if j < standardized_genos_snps_x_samples.ncols() - 1 { stdin_data_py.push(' '); }
        }
        stdin_data_py.push('\n');
    }

    let mut script_path = PathBuf::from(env!("CARGO_MANIFEST_DIR"));
    script_path.push("tests/pca.py");

    match Command::new("python3")
        .arg(script_path.to_str().unwrap())
        .arg("--generate-reference-pca")
        .arg("-k").arg(k_components.to_string())
        .stdin(Stdio::piped()).stdout(Stdio::piped()).stderr(Stdio::piped())
        .spawn() 
    {
        Ok(mut process) => {
            if let Some(mut stdin_pipe) = process.stdin.take() {
                let stdin_data_py_clone = stdin_data_py.clone(); // Clone for the thread
                 std::thread::spawn(move || {
                    if let Err(e) = stdin_pipe.write_all(stdin_data_py_clone.as_bytes()) {
                         eprintln!("Failed to write to stdin of pca.py: {}", e);
                    }
                });
            } else {
                 test_successful = false;
                outcome_details.push_str("Failed to get stdin pipe for pca.py. ");
            }
            
            match process.wait_with_output() {
                Ok(py_cmd_output) => {
                    let stderr_py = String::from_utf8_lossy(&py_cmd_output.stderr);
                    notes.push_str(&format!("Python stderr: {}. ", stderr_py.trim()));
                    if !py_cmd_output.status.success() {
                        test_successful = false;
                        outcome_details.push_str(&format!("Python script execution failed. Status: {}. Stdout: {}. Stderr: {}. ",
                            py_cmd_output.status.code().unwrap_or(-1),
                            String::from_utf8_lossy(&py_cmd_output.stdout).trim(),
                            stderr_py.trim()));
                    } else {
                        let python_output_str = String::from_utf8_lossy(&py_cmd_output.stdout);
                        match parse_pca_py_output(&python_output_str) {
                            Ok((loadings_k_x_d, scores_n_x_k_py, _eigenvalues_k_py)) => {
                                py_loadings_d_x_k = loadings_k_x_d.t().into_owned();
                                py_scores_n_x_k = scores_n_x_k_py;
                                // py_eigenvalues_k = _eigenvalues_k_py;
                                effective_k_py = py_loadings_d_x_k.ncols(); // D_snps x k
                                save_matrix_to_tsv(&py_loadings_d_x_k.view(), artifact_dir.to_str().unwrap_or("."), "python_loadings.tsv").unwrap_or_default();
                                save_matrix_to_tsv(&py_scores_n_x_k.view(), artifact_dir.to_str().unwrap_or("."), "python_scores.tsv").unwrap_or_default();
                            }
                            Err(e) => {
                                test_successful = false;
                                outcome_details.push_str(&format!("Failed to parse pca.py output: {}. ", e));
                            }
                        }
                    }
                }
                Err(e) => {
                    test_successful = false;
                    outcome_details.push_str(&format!("Failed to wait for pca.py: {}. ", e));
                }
            }
        }
        Err(e) => {
            test_successful = false;
            outcome_details.push_str(&format!("Failed to spawn pca.py: {}. ", e));
        }
    }

    // Run eigensnp
    let test_data_accessor = TestDataAccessor::new(standardized_genos_snps_x_samples.clone());
    let config = EigenSNPCoreAlgorithmConfig {
        target_num_global_pcs: k_components,
        random_seed: seed,
        subset_factor_for_local_basis_learning: 0.5,
        min_subset_size_for_local_basis_learning: (num_samples / 4).max(1).min(num_samples.max(1)),
        max_subset_size_for_local_basis_learning: (num_samples / 2).max(10).min(num_samples.max(1)),
        components_per_ld_block: 10.min(num_snps.min( (num_samples/2).max(10).min(num_samples.max(1)) )),
        ..Default::default()
    };
    let algorithm = EigenSNPCoreAlgorithm::new(config);
    let ld_blocks = vec![LdBlockSpecification {
        user_defined_block_tag: "block1".to_string(),
        pca_snp_ids_in_block: (0..num_snps).map(PcaSnpId).collect(),
    }];

    let mut rust_pcs_computed = 0;
    match algorithm.compute_pca(&test_data_accessor, &ld_blocks) {
        Ok(rust_result) => {
            rust_pcs_computed = rust_result.num_principal_components_computed;
            save_matrix_to_tsv(&rust_result.final_snp_principal_component_loadings.view(), artifact_dir.to_str().unwrap_or("."), "rust_loadings.tsv").unwrap_or_default();
            save_matrix_to_tsv(&rust_result.final_sample_principal_component_scores.view(), artifact_dir.to_str().unwrap_or("."), "rust_scores.tsv").unwrap_or_default();

            if test_successful { // Only compare if Python part was also successful
                let k_to_compare = rust_result.num_principal_components_computed.min(effective_k_py);
                if k_to_compare == 0 {
                    outcome_details.push_str("No components to compare (Rust or Python computed 0 PCs). ");
                    if rust_result.num_principal_components_computed != effective_k_py { // If one is 0 and other is not
                        test_successful = false;
                        outcome_details.push_str(&format!("Mismatch in computed k (Rust: {}, Py: {}). ", rust_result.num_principal_components_computed, effective_k_py));
                    }
                } else {
                    let mut min_loading_abs_corr = 1.0f32;
                    let mut min_score_abs_corr = 1.0f32;
                    let mut correlations_summary = String::new();

                    for pc_idx in 0..k_to_compare {
                        let rust_loading_col = rust_result.final_snp_principal_component_loadings.column(pc_idx);
                        let py_loading_col = py_loadings_d_x_k.column(pc_idx);
                        let loading_corr = pearson_correlation(rust_loading_col.view(), py_loading_col.view()).map_or(0.0, |c| c.abs());
                        if loading_corr < min_loading_abs_corr { min_loading_abs_corr = loading_corr; }
                        correlations_summary.push_str(&format!("PC{}_Load_absR={:.4}; ", pc_idx, loading_corr));
                        if loading_corr < 0.95 {
                            test_successful = false;
                            outcome_details.push_str(&format!("Low loading correlation for PC {}: {:.4}. ", pc_idx, loading_corr));
                        }

                        let rust_score_col = rust_result.final_sample_principal_component_scores.column(pc_idx);
                        let py_score_col = py_scores_n_x_k.column(pc_idx);
                        let score_corr = pearson_correlation(rust_score_col.view(), py_score_col.view()).map_or(0.0, |c| c.abs());
                        if score_corr < min_score_abs_corr { min_score_abs_corr = score_corr; }
                        correlations_summary.push_str(&format!("PC{}_Score_absR={:.4}; ", pc_idx, score_corr));
                         if score_corr < 0.95 {
                            test_successful = false;
                            outcome_details.push_str(&format!("Low score correlation for PC {}: {:.4}. ", pc_idx, score_corr));
                        }
                    }
                    outcome_details.push_str(&format!("Compared {} PCs. Min loading_absR={:.4}, Min score_absR={:.4}. Full: {}. ", 
                        k_to_compare, min_loading_abs_corr, min_score_abs_corr, correlations_summary.trim_end_matches("; ")));
                }
            }
        }
        Err(e) => {
            test_successful = false;
            outcome_details.push_str(&format!("Rust PCA computation failed: {}. ", e));
        }
    }

    let record = TestResultRecord {
        test_name,
        num_features_d: num_snps,
        num_samples_n: num_samples,
        num_pcs_requested_k: k_components,
        num_pcs_computed: rust_pcs_computed, 
        success: test_successful,
        outcome_details: outcome_details.clone(),
        notes,
    };
    TEST_RESULTS.lock().unwrap().push(record);

    assert!(test_successful, "Test '{}' failed. Check TSV. Details: {}", test_name_str, outcome_details);
}


#[test]
fn test_pc_correlation_with_truth_set_large_1000x200() {
    run_pc_correlation_with_truth_set_test(
        "test_pc_correlation_with_truth_set_large_1000x200",
        1000, // num_snps (D)
        200,  // num_samples (N)
        10,   // k_components
        202401, // seed
    );
}

// Helper function for generic large matrix execution tests
<<<<<<< HEAD
pub fn run_generic_large_matrix_test(
=======
fn run_generic_large_matrix_test(
>>>>>>> cc135089
    test_name_str: &str,
    num_snps: usize,      // D
    num_samples: usize,   // N
    k_components: usize, // k
    seed: u64,
    // Optional: allow passing a custom config modifier
    config_modifier: Option<fn(EigenSNPCoreAlgorithmConfig) -> EigenSNPCoreAlgorithmConfig>, 
) {
    let test_name = test_name_str.to_string();
    let mut test_successful = true;
    let mut outcome_details = String::new();
    let mut notes = format!("Matrix D_snps x N_samples: {}x{}, k_requested: {}. ", num_snps, num_samples, k_components);

    let artifact_dir_suffix = format!("generic_large_matrix_{}x{}_k{}", num_snps, num_samples, k_components);
    let artifact_dir = Path::new("target/test_artifacts").join(artifact_dir_suffix);
     if let Err(e) = fs::create_dir_all(&artifact_dir) {
        notes.push_str(&format!("Failed to create artifact dir: {}. ", e));
    }

    let mut rng = ChaCha8Rng::seed_from_u64(seed);
    let raw_genos = Array2::random_using((num_snps, num_samples), Uniform::new(0.0, 3.0), &mut rng);
    let standardized_genos = standardize_features_across_samples(raw_genos);

    let test_data_accessor = TestDataAccessor::new(standardized_genos);
    
    let mut base_config = EigenSNPCoreAlgorithmConfig {
        target_num_global_pcs: k_components,
        random_seed: seed,
        ..Default::default()
    };

    if let Some(modifier) = config_modifier {
        base_config = modifier(base_config);
        notes.push_str("Custom config modifier applied. ");
    }


    let algorithm = EigenSNPCoreAlgorithm::new(base_config);
    let ld_blocks = vec![LdBlockSpecification {
        user_defined_block_tag: "block_generic".to_string(),
        pca_snp_ids_in_block: (0..num_snps).map(PcaSnpId).collect(),
    }];
    
    let mut rust_pcs_computed = 0;

    match algorithm.compute_pca(&test_data_accessor, &ld_blocks) {
        Ok(output) => {
            rust_pcs_computed = output.num_principal_components_computed;
            outcome_details = format!(
                "eigensnp successful. Computed {} PCs. First eigenvalue: {:.4}. ",
                output.num_principal_components_computed,
                output.final_principal_component_eigenvalues.get(0).unwrap_or(&0.0)
            );
            if rust_pcs_computed == 0 && k_components > 0 {
                 test_successful = false;
                 outcome_details.push_str("Warning: 0 PCs computed when k_requested > 0. ");
            }
            if rust_pcs_computed > k_components {
                 test_successful = false;
                 outcome_details.push_str(&format!("Warning: More PCs computed ({}) than requested ({}). ", rust_pcs_computed, k_components));
            }
            // Save outputs
            save_matrix_to_tsv(&output.final_snp_principal_component_loadings.view(), artifact_dir.to_str().unwrap_or("."), "rust_loadings.tsv").unwrap_or_default();
            save_matrix_to_tsv(&output.final_sample_principal_component_scores.view(), artifact_dir.to_str().unwrap_or("."), "rust_scores.tsv").unwrap_or_default();
            save_vector_to_tsv(&output.final_principal_component_eigenvalues.view(), artifact_dir.to_str().unwrap_or("."), "rust_eigenvalues.tsv").unwrap_or_default();
        }
        Err(e) => {
            test_successful = false;
            outcome_details = format!("eigensnp PCA computation failed: {}. ", e);
        }
    }

    let record = TestResultRecord {
        test_name,
        num_features_d: num_snps,
        num_samples_n: num_samples,
        num_pcs_requested_k: k_components,
        num_pcs_computed: rust_pcs_computed,
        success: test_successful,
        outcome_details: outcome_details.clone(),
        notes,
    };
    TEST_RESULTS.lock().unwrap().push(record);

    assert!(test_successful, "Test '{}' failed. Check TSV. Details: {}", test_name_str, outcome_details);
}

#[test]
fn test_large_matrix_2000x200_k10() {
    run_generic_large_matrix_test(
        "test_large_matrix_2000x200_k10",
        2000, // num_snps
        200,  // num_samples
        10,   // k_components
        202405, // seed
        None,
    );
}

#[test]
fn test_large_matrix_5000x500_k20() {
    run_generic_large_matrix_test(
        "test_large_matrix_5000x500_k20",
        5000, // num_snps
        500,  // num_samples
        20,   // k_components
        202406, // seed
        None,
    );
}

#[test]
fn test_large_matrix_1000x100_k5_blocksize_variation() {
    run_generic_large_matrix_test(
        "test_large_matrix_1000x100_k5_blocksize_variation",
        1000, // num_snps
        100,  // num_samples
        5,    // k_components
        202407, // seed
        Some(|mut cfg: EigenSNPCoreAlgorithmConfig| {
            cfg.components_per_ld_block = 20; // Example variation
            cfg.subset_factor_for_local_basis_learning = 0.8;
            cfg
        }),
    );
}

// Helper function for sample projection accuracy tests
<<<<<<< HEAD
pub fn run_sample_projection_accuracy_test(
=======
fn run_sample_projection_accuracy_test(
>>>>>>> cc135089
    test_name_str: &str,
    num_snps: usize,          // D
    num_samples_total: usize, // N_total
    num_samples_train: usize, // N_train
    k_components: usize,      // k
    seed: u64,
) {
    let test_name = test_name_str.to_string();
    let mut test_successful = true;
    let mut outcome_details = String::new();
    let num_samples_test = num_samples_total - num_samples_train;
    let mut notes = format!(
        "Matrix D_snps x N_total_samples (N_train_samples / N_test_samples): {}x{} ({} / {}), k_requested: {}. ",
        num_snps, num_samples_total, num_samples_train, num_samples_test, k_components
    );

    assert!(num_samples_train > 0, "num_samples_train must be > 0");
    assert!(num_samples_total > num_samples_train, "num_samples_total must be > num_samples_train");

    let artifact_dir_suffix = format!("sample_projection_{}x{}_k{}", num_snps, num_samples_train, k_components);
    let artifact_dir = Path::new("target/test_artifacts").join(artifact_dir_suffix);
    if let Err(e) = fs::create_dir_all(&artifact_dir) {
        notes.push_str(&format!("Failed to create artifact dir: {}. ", e));
    }

    let mut rng = ChaCha8Rng::seed_from_u64(seed);
    let raw_genos_total = Array2::random_using((num_snps, num_samples_total), Uniform::new(0.0, 3.0), &mut rng);
    let standardized_genos_total_snps_x_samples = standardize_features_across_samples(raw_genos_total);

    let train_data_snps_x_samples = standardized_genos_total_snps_x_samples.slice(s![.., 0..num_samples_train]).to_owned();
    let test_data_snps_x_samples = standardized_genos_total_snps_x_samples.slice(s![.., num_samples_train..]).to_owned();

    // Run eigensnp on Training Data
    let test_data_accessor_train = TestDataAccessor::new(train_data_snps_x_samples.clone());
    let config_train = EigenSNPCoreAlgorithmConfig {
        target_num_global_pcs: k_components,
        random_seed: seed,
        // Default other params or make them configurable if needed for these tests
        ..Default::default() 
    };
    let algorithm_train = EigenSNPCoreAlgorithm::new(config_train);
    let ld_blocks_train = vec![LdBlockSpecification {
        user_defined_block_tag: "block_train".to_string(),
        pca_snp_ids_in_block: (0..num_snps).map(PcaSnpId).collect(),
    }];

    let mut rust_pca_output_option: Option<efficient_pca::eigensnp::EigenSNPCoreOutput> = None;
    let mut k_eff_rust = 0;

    match algorithm_train.compute_pca(&test_data_accessor_train, &ld_blocks_train) {
        Ok(output) => {
            k_eff_rust = output.num_principal_components_computed;
            save_matrix_to_tsv(&output.final_snp_principal_component_loadings.view(), artifact_dir.to_str().unwrap_or("."), "rust_train_loadings.tsv").unwrap_or_default();
            save_matrix_to_tsv(&output.final_sample_principal_component_scores.view(), artifact_dir.to_str().unwrap_or("."), "rust_train_scores.tsv").unwrap_or_default();
            rust_pca_output_option = Some(output);
            outcome_details.push_str(&format!("eigensnp on train data successful. k_eff_rust: {}. ", k_eff_rust));
        }
        Err(e) => {
            test_successful = false;
            outcome_details.push_str(&format!("eigensnp on train data failed: {}. ", e));
        }
    }

    // Project Test Samples using Rust loadings
    let mut s_projected_option: Option<Array2<f32>> = None;
    if let Some(ref rust_pca_output) = rust_pca_output_option {
        if k_eff_rust > 0 {
            let loadings_l = &rust_pca_output.final_snp_principal_component_loadings; // D x k_eff_rust
            if test_data_snps_x_samples.nrows() == loadings_l.nrows() { // D must match
                 // (N_test x D) dot (D x k_eff_rust) = N_test x k_eff_rust
                let projected_scores = test_data_snps_x_samples.t().dot(loadings_l);
                save_matrix_to_tsv(&projected_scores.view(), artifact_dir.to_str().unwrap_or("."), "rust_projected_test_scores.tsv").unwrap_or_default();
                s_projected_option = Some(projected_scores);
            } else {
                 test_successful = false;
                 outcome_details.push_str(&format!("Dimension mismatch for projection: test_data_snps_x_samples.nrows() ({}) != loadings_l.nrows() ({}). ", 
                    test_data_snps_x_samples.nrows(), loadings_l.nrows()));
            }
        } else {
            outcome_details.push_str("Rust PCA computed 0 components, skipping projection. ");
        }
    }

    // Get "Truth" Scores for Test Samples using pca.py on total data
    let mut py_test_scores_ref_option: Option<Array2<f32>> = None;
    let mut k_py_total = 0;

    if test_successful { // Only proceed if eigensnp part was okay so far
        let mut stdin_data_py_total = String::new();
        for i in 0..standardized_genos_total_snps_x_samples.nrows() {
            for j in 0..standardized_genos_total_snps_x_samples.ncols() {
                stdin_data_py_total.push_str(&standardized_genos_total_snps_x_samples[[i, j]].to_string());
                if j < standardized_genos_total_snps_x_samples.ncols() - 1 { stdin_data_py_total.push(' '); }
            }
            stdin_data_py_total.push('\n');
        }

        let mut script_path = PathBuf::from(env!("CARGO_MANIFEST_DIR"));
        script_path.push("tests/pca.py");

        match Command::new("python3")
            .arg(script_path.to_str().unwrap())
            .arg("--generate-reference-pca")
            .arg("-k").arg(k_components.to_string()) // Use original k_components for full data PCA
            .stdin(Stdio::piped()).stdout(Stdio::piped()).stderr(Stdio::piped())
            .spawn()
        {
            Ok(mut process) => {
                if let Some(mut stdin_pipe) = process.stdin.take() {
                    std::thread::spawn(move || {
                        if let Err(e) = stdin_pipe.write_all(stdin_data_py_total.as_bytes()) {
                            eprintln!("Failed to write to stdin of pca.py (total data): {}", e);
                        }
                    });
                } else {
                    test_successful = false;
                    outcome_details.push_str("Failed to get stdin pipe for pca.py (total data). ");
                }

                match process.wait_with_output() {
                    Ok(py_cmd_output) => {
                        let stderr_py = String::from_utf8_lossy(&py_cmd_output.stderr);
                        notes.push_str(&format!("Python (total data) stderr: {}. ", stderr_py.trim()));
                        if !py_cmd_output.status.success() {
                            test_successful = false;
                            outcome_details.push_str(&format!("Python script (total data) execution failed. Status: {}. ", py_cmd_output.status.code().unwrap_or(-1)));
                        } else {
                            let python_output_str = String::from_utf8_lossy(&py_cmd_output.stdout);
                            match parse_pca_py_output(&python_output_str) {
                                Ok((_py_loadings_total, py_scores_total_n_x_k, _py_eigenvalues_total)) => {
                                    k_py_total = _py_loadings_total.ncols(); // k_x_d, so ncols is k
                                    if py_scores_total_n_x_k.nrows() == num_samples_total && py_scores_total_n_x_k.ncols() >= k_components.min(k_py_total) {
                                        // Extract test sample scores: from row num_samples_train onwards
                                        let py_test_scores_ref = py_scores_total_n_x_k.slice(s![num_samples_train.., ..]).to_owned();
                                        save_matrix_to_tsv(&py_test_scores_ref.view(), artifact_dir.to_str().unwrap_or("."), "python_ref_test_scores.tsv").unwrap_or_default();
                                        py_test_scores_ref_option = Some(py_test_scores_ref);
                                        outcome_details.push_str(&format!("Python on total data successful. k_py_total: {}. ", k_py_total));
                                    } else {
                                        test_successful = false;
                                        outcome_details.push_str(&format!("Python (total data) scores dimensions mismatch. Expected N_total x >=k_eff_py ({}x{}), Got {}x{}. ",
                                            num_samples_total, k_components.min(k_py_total), py_scores_total_n_x_k.nrows(), py_scores_total_n_x_k.ncols()));
                                    }
                                }
                                Err(e) => {
                                    test_successful = false;
                                    outcome_details.push_str(&format!("Failed to parse pca.py (total data) output: {}. ", e));
                                }
                            }
                        }
                    }
                    Err(e) => {
                        test_successful = false;
                        outcome_details.push_str(&format!("Failed to wait for pca.py (total data): {}. ", e));
                    }
                }
            }
            Err(e) => {
                test_successful = false;
                outcome_details.push_str(&format!("Failed to spawn pca.py (total data): {}. ", e));
            }
        }
    }

    // Compare Projected Scores with Reference Scores
    if test_successful && s_projected_option.is_some() && py_test_scores_ref_option.is_some() {
        let s_projected = s_projected_option.as_ref().unwrap();
        let py_test_scores_ref = py_test_scores_ref_option.as_ref().unwrap();
        
        let k_compare = k_eff_rust.min(py_test_scores_ref.ncols());
        outcome_details.push_str(&format!("Comparing {} PCs for projection. ", k_compare));

        if k_compare == 0 {
            if k_eff_rust != py_test_scores_ref.ncols() { // If one is 0 and other is not (and k_compare became 0)
                 test_successful = false;
                 outcome_details.push_str(&format!("Mismatch in comparable k (Rust_eff_k: {}, Py_ref_k: {}). ", k_eff_rust, py_test_scores_ref.ncols()));
            } else { // Both are 0
                 outcome_details.push_str("Both Rust and Py_ref have 0 PCs to compare. ");
            }
        } else {
            let mut min_abs_corr = 1.0f32;
            let mut max_mse = 0.0f32;
            let mut correlations_summary = String::new();
            let mut mses_summary = String::new();

            for pc_idx in 0..k_compare {
                let projected_col = s_projected.column(pc_idx);
                let ref_col = py_test_scores_ref.column(pc_idx);

                // Correlation
                let abs_corr = pearson_correlation(projected_col.view(), ref_col.view()).map_or(0.0, |c| c.abs());
                if abs_corr < min_abs_corr { min_abs_corr = abs_corr; }
                correlations_summary.push_str(&format!("PC{}_absR={:.4}; ", pc_idx, abs_corr));
                if abs_corr < 0.95 {
                    test_successful = false;
                    outcome_details.push_str(&format!("Low projection correlation for PC {}: {:.4}. ", pc_idx, abs_corr));
                }

                // MSE
                let mse = (projected_col.to_owned() - ref_col.to_owned()).mapv(|x| x*x).mean().unwrap_or(f32::MAX);
                if mse > max_mse { max_mse = mse; }
                mses_summary.push_str(&format!("PC{}_MSE={:.4e}; ", pc_idx, mse));
                if mse > 0.1 { // Threshold for MSE, might need adjustment
                    test_successful = false;
                    outcome_details.push_str(&format!("High projection MSE for PC {}: {:.4e}. ", pc_idx, mse));
                }
            }
            outcome_details.push_str(&format!(
                "Min_abs_correlation: {:.4}, Max_MSE: {:.4e}. Correlations: {}. MSEs: {}. ",
                min_abs_corr, max_mse, correlations_summary.trim_end_matches("; "), mses_summary.trim_end_matches("; ")
            ));
        }
    } else if test_successful { // If previous steps were successful but options are None
        test_successful = false; // Should not happen if logic is correct
        outcome_details.push_str("Comparison skipped due to missing projected or reference scores despite earlier success. ");
    }


    let record = TestResultRecord {
        test_name,
        num_features_d: num_snps,
        num_samples_n: num_samples_total, // Log total N for context
        num_pcs_requested_k: k_components,
        num_pcs_computed: k_eff_rust, // Rust's computed PCs on training set
        success: test_successful,
        outcome_details: outcome_details.clone(),
        notes,
    };
    TEST_RESULTS.lock().unwrap().push(record);

    assert!(test_successful, "Test '{}' failed. Check TSV. Details: {}", test_name_str, outcome_details);
}


#[test]
fn test_sample_projection_accuracy_large_config1() {
    run_sample_projection_accuracy_test(
        "test_sample_projection_accuracy_large_config1",
        1000, // num_snps (D)
        250,  // num_samples_total
        200,  // num_samples_train
        10,   // k_components
        202403, // seed
    );
}

#[test]
fn test_sample_projection_accuracy_large_config2() {
    run_sample_projection_accuracy_test(
        "test_sample_projection_accuracy_large_config2",
        2000, // num_snps (D)
        400,  // num_samples_total
        300,  // num_samples_train
        15,   // k_components
        202404, // seed
    );
}

#[test]
fn test_pc_correlation_with_truth_set_large_2000x300() {
    run_pc_correlation_with_truth_set_test(
        "test_pc_correlation_with_truth_set_large_2000x300",
        2000, // num_snps (D)
        300,  // num_samples (N)
        15,   // k_components
        202402, // seed
    );
}


// Original tests for reorder utils
// use efficient_pca::eigensnp::{reorder_array_owned, reorder_columns_owned}; // Removed

// use ndarray::{Array1, Array2, arr2}; // Removed

#[test]
fn test_reorder_array_basic() {
    let original = Array1::from(vec![10, 20, 30, 40]);
    let order = vec![2, 0, 3, 1];
    let expected = Array1::from(vec![30, 10, 40, 20]);
    let reordered = reorder_array_owned(&original, &order);
    assert_eq!(reordered, expected);
}

#[test]
fn test_reorder_array_empty_array_empty_order() {
    let original = Array1::<i32>::from(vec![]);
    let order_empty = vec![];
    let expected = Array1::<i32>::from(vec![]);
    let reordered_empty_order = reorder_array_owned(&original, &order_empty);
    assert_eq!(reordered_empty_order, expected);
}

#[test]
#[should_panic]
fn test_reorder_array_select_from_zero_elements_panics() {
    let original = Array1::<i32>::from(vec![]);
    let order = vec![0];
    reorder_array_owned(&original, &order);
}

#[test]
fn test_reorder_array_empty_order() {
    let original = Array1::from(vec![10, 20, 30]);
    let order = vec![];
    let expected = Array1::<i32>::from(vec![]);
    let reordered = reorder_array_owned(&original, &order);
    assert_eq!(reordered, expected);
}

#[test]
fn test_reorder_array_repeated_indices() {
    let original = Array1::from(vec![10, 20, 30]);
    let order = vec![0, 1, 0, 2, 1, 1];
    let expected = Array1::from(vec![10, 20, 10, 30, 20, 20]);
    let reordered = reorder_array_owned(&original, &order);
    assert_eq!(reordered, expected);
}

#[test]
fn test_reorder_columns_basic() {
    let original = arr2(&[[1, 2, 3], [4, 5, 6]]);
    let order = vec![2, 0, 1];
    let expected = arr2(&[[3, 1, 2], [6, 4, 5]]);
    let reordered = reorder_columns_owned(&original, &order);
    assert_eq!(reordered, expected);
}

#[test]
fn test_reorder_columns_empty_matrix_variants() {
    let original_0_rows = Array2::<i32>::zeros((0, 3));
    let order = vec![1, 0, 2];
    let expected_0_rows = Array2::<i32>::zeros((0, 3));
    let reordered_0_rows = reorder_columns_owned(&original_0_rows, &order);
    assert_eq!(reordered_0_rows, expected_0_rows);

    let original_0_cols = Array2::<i32>::zeros((2, 0));
    let order_empty = vec![];
    let expected_0_cols_empty_order = Array2::<i32>::zeros((2,0));
    let reordered_empty_order = reorder_columns_owned(&original_0_cols, &order_empty);
    assert_eq!(reordered_empty_order, expected_0_cols_empty_order);
}

#[test]
#[should_panic]
fn test_reorder_columns_select_from_zero_cols_panics() {
    let original_0_cols = Array2::<i32>::zeros((2, 0));
    let order_for_0_cols = vec![0];
    reorder_columns_owned(&original_0_cols, &order_for_0_cols);
}
   
#[test]
fn test_reorder_columns_empty_order() {
    let original = arr2(&[[1, 2, 3], [4, 5, 6]]);
    let order = vec![];
    let expected = Array2::<i32>::zeros((2, 0));
    let reordered = reorder_columns_owned(&original, &order);
    assert_eq!(reordered, expected);
}

#[test]
fn test_reorder_columns_repeated_indices() {
    let original = arr2(&[[1, 2], [3, 4]]);
    let order = vec![0, 1, 0, 0];
    let expected = arr2(&[[1, 2, 1, 1], [3, 4, 3, 3]]);
    let reordered = reorder_columns_owned(&original, &order);
    assert_eq!(reordered, expected);
}<|MERGE_RESOLUTION|>--- conflicted
+++ resolved
@@ -181,11 +181,7 @@
     }
 
     // Function to write results to TSV
-<<<<<<< HEAD
     pub fn write_results_to_tsv() -> Result<(), std::io::Error> {
-=======
-    fn write_results_to_tsv() -> Result<(), std::io::Error> {
->>>>>>> cc135089
         let results = TEST_RESULTS.lock().unwrap();
         if results.is_empty() {
             return Ok(()); // No results to write
@@ -393,11 +389,7 @@
     }
 
     // Helper function for PC scores orthogonality tests to avoid code duplication
-<<<<<<< HEAD
     pub fn run_pc_scores_orthogonality_test(
-=======
-    fn run_pc_scores_orthogonality_test(
->>>>>>> cc135089
         test_name_str: &str,
         num_snps: usize,
         num_samples: usize,
@@ -567,11 +559,7 @@
     }
 
     // Helper function for SNP loadings orthonormality tests
-<<<<<<< HEAD
     pub fn run_snp_loadings_orthonormality_test(
-=======
-    fn run_snp_loadings_orthonormality_test(
->>>>>>> cc135089
         test_name_str: &str,
         num_snps: usize,
         num_samples: usize,
@@ -719,11 +707,7 @@
     }
 
     // Helper function for eigenvalue-score variance correspondence tests
-<<<<<<< HEAD
     pub fn run_eigenvalue_score_variance_correspondence_test(
-=======
-    fn run_eigenvalue_score_variance_correspondence_test(
->>>>>>> cc135089
         test_name_str: &str,
         num_snps: usize,
         num_samples: usize,
@@ -1198,19 +1182,11 @@
 }
 
 // Helper function for Pearson Correlation
-<<<<<<< HEAD
 pub fn pearson_correlation(v1: ArrayView1<f32>, v2: ArrayView1<f32>) -> Option<f32> {
     if v1.len() != v2.len() || v1.is_empty() {
         return None;
     }
     let _n = v1.len() as f32; // Changed n to _n
-=======
-fn pearson_correlation(v1: ArrayView1<f32>, v2: ArrayView1<f32>) -> Option<f32> {
-    if v1.len() != v2.len() || v1.is_empty() {
-        return None;
-    }
-    let n = v1.len() as f32;
->>>>>>> cc135089
     let mean1 = v1.mean().unwrap_or(0.0);
     let mean2 = v2.mean().unwrap_or(0.0);
     let mut cov = 0.0;
@@ -1244,11 +1220,7 @@
 }
 
 // Helper function for PC correlation tests
-<<<<<<< HEAD
 pub fn run_pc_correlation_with_truth_set_test(
-=======
-fn run_pc_correlation_with_truth_set_test(
->>>>>>> cc135089
     test_name_str: &str,
     num_snps: usize,      // D
     num_samples: usize,   // N
@@ -1445,11 +1417,7 @@
 }
 
 // Helper function for generic large matrix execution tests
-<<<<<<< HEAD
 pub fn run_generic_large_matrix_test(
-=======
-fn run_generic_large_matrix_test(
->>>>>>> cc135089
     test_name_str: &str,
     num_snps: usize,      // D
     num_samples: usize,   // N
@@ -1578,11 +1546,7 @@
 }
 
 // Helper function for sample projection accuracy tests
-<<<<<<< HEAD
 pub fn run_sample_projection_accuracy_test(
-=======
-fn run_sample_projection_accuracy_test(
->>>>>>> cc135089
     test_name_str: &str,
     num_snps: usize,          // D
     num_samples_total: usize, // N_total
