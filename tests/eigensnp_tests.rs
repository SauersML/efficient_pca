--- conflicted
+++ resolved
@@ -2286,7 +2286,6 @@
             writeln!(outcome_details, "EigenSnp (Less Refined, {} passes): FAILED. Error: {}", pass_count_less_refined, e).unwrap_or_default();
             notes.push_str(&format!("EigenSnp A failed: {}. ", e));
             overall_test_success = false;
-<<<<<<< HEAD
             EigenSNPCoreOutput {
                 final_snp_principal_component_loadings: Array2::zeros((0, 0)),
                 final_sample_principal_component_scores: Array2::zeros((0, 0)),
@@ -2295,10 +2294,9 @@
                 num_pca_snps_used: standardized_structured_data.nrows(),
                 num_qc_samples_used: standardized_structured_data.ncols(),
             }
-=======
+
             // Return a dummy output to allow logging to proceed if one run fails
-            EigenSNPCoreOutput::default() 
->>>>>>> 8dc9715b
+            EigenSNPCoreOutput::default()
         }
     };
     
@@ -2315,7 +2313,6 @@
             writeln!(outcome_details, "EigenSnp (More Refined, {} passes): FAILED. Error: {}", pass_count_more_refined, e).unwrap_or_default();
             notes.push_str(&format!("EigenSnp B failed: {}. ", e));
             overall_test_success = false;
-<<<<<<< HEAD
             EigenSNPCoreOutput {
                 final_snp_principal_component_loadings: Array2::zeros((0, 0)),
                 final_sample_principal_component_scores: Array2::zeros((0, 0)),
@@ -2324,9 +2321,8 @@
                 num_pca_snps_used: standardized_structured_data.nrows(),
                 num_qc_samples_used: standardized_structured_data.ncols(),
             }
-=======
+
             EigenSNPCoreOutput::default()
->>>>>>> 8dc9715b
         }
     };
 
