--- conflicted
+++ resolved
@@ -27,29 +27,14 @@
 use std::path::Path; // Add Path
 // use ndarray::{ArrayView1, ArrayView2}; // These are brought in by `use ndarray::{arr2, s, Array1, Array2, ArrayView1, Axis};`
 use std::fmt::Display; // To constrain T
-// use std::fs::OpenOptions; // Removed, will be imported in the module
-// use std::sync::Mutex; // Removed, will be imported in the module
 use lazy_static::lazy_static;
-<<<<<<< HEAD
-// use ctor::dtor; // Removed, will be imported in the module
-=======
-use ctor::dtor; // Added for summary writer
->>>>>>> 057a8f9c
 
 // Removed: use crate::eigensnp_integration_tests::parse_pca_py_output;
 use crate::eigensnp_integration_tests::TestDataAccessor;
 use crate::eigensnp_integration_tests::TestResultRecord;
 use crate::eigensnp_integration_tests::TEST_RESULTS;
 use crate::eigensnp_integration_tests::generate_structured_data;
-    use crate::eigensnp_integration_tests::get_python_reference_pca; // Already present, ensure it is
-<<<<<<< HEAD
-    // The EigenSNPCoreOutput import is now added to the main efficient_pca::eigensnp block above.
-    // This commented line can be removed or updated. For now, just updating comment.
-=======
-    // use efficient_pca::eigensnp::EigenSNPCoreOutput; // Ensure this is imported - This line seems to be duplicated from efficient_pca::eigensnp below, removing one.
-    // It is also directly used in some test helpers, so it should be fine.
->>>>>>> 057a8f9c
-
+use crate::eigensnp_integration_tests::get_python_reference_pca;
 const DEFAULT_FLOAT_TOLERANCE_F32: f32 = 1e-4; // Slightly looser for cross-implementation comparison
 const DEFAULT_FLOAT_TOLERANCE_F64: f64 = 1e-4; // Slightly looser for cross-implementation comparison
 
@@ -183,19 +168,10 @@
     use super::*; 
     // Ensure std::io::Write is available for the summary writer function
     use std::io::Write;
-<<<<<<< HEAD
-    // File is in scope from top-level `use std::fs::{self, File};` via `use super::*;`
-    // So, only import OpenOptions here.
     use std::fs::OpenOptions;
     use std::path::Path; // Path is used by write_summary_file_impl for Path::new(artifact_dir)
     use std::sync::Mutex; // Mutex is used for TEST_RESULTS
     use ctor::dtor; // dtor is used for the final_summary_writer attribute
-=======
-    use std::fs::{File, OpenOptions}; // Already at top level, ensure visible or re-import if needed
-    use std::path::Path; // Already at top level
-    use std::sync::Mutex; // Already at top level
-    use ctor::dtor; // Already at top level, ensure visible or re-import
->>>>>>> 057a8f9c
 
     // Define TestResultRecord struct
     #[derive(Clone, Debug)] // Added Debug
