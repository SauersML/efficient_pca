--- conflicted
+++ resolved
@@ -304,11 +304,7 @@
             let original_gram_eigenvectors_u = eigh_result_gram.eigenvectors; // Array2<f64> (these are U from U S V^T of Gram)
 
             let mut indexed_gram_eigenvalues: Vec<(usize, f64)> = original_gram_eigenvalues
-<<<<<<< HEAD
                 .iter().map(|&v|v) // Use iter() to borrow original_gram_eigenvalues
-=======
-                .into_iter()
->>>>>>> af22bd7b
                 .enumerate()
                 .collect();
 
@@ -316,16 +312,12 @@
                 b_val.partial_cmp(a_val).unwrap_or(std::cmp::Ordering::Equal)
             });
 
-<<<<<<< HEAD
             // Build (eigenvalue, eigenvector-column) pairs in the same order.
             // Each v_col is an owned Array1<f64>, so we can keep it after the loop.
             let eig_pairs: Vec<(f64, Array1<f64>)> = indexed_gram_eigenvalues
                 .iter()
                 .map(|(idx, &val)| (val, original_gram_eigenvectors_u.column(*idx).to_owned()))
                 .collect();
-
-=======
->>>>>>> af22bd7b
             let sorted_gram_eigenvalues_for_tol: Vec<f64> = indexed_gram_eigenvalues.iter().map(|(_, val)| *val).collect();
             let rank_limit = calculate_rank_by_tolerance(&sorted_gram_eigenvalues_for_tol, tolerance, NEAR_ZERO_THRESHOLD);
 
