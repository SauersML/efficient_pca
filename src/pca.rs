--- conflicted
+++ resolved
@@ -316,14 +316,8 @@
             // Each v_col is an owned Array1<f64>, so we can keep it after the loop.
             let eig_pairs: Vec<(f64, Array1<f64>)> = indexed_gram_eigenvalues
                 .iter()
-<<<<<<< HEAD
                 .map(|(idx, val)| (*val, original_gram_eigenvectors_u.column(*idx).to_owned()))
                 .collect();
-
-=======
-                .map(|(idx, &val)| (val, original_gram_eigenvectors_u.column(*idx).to_owned()))
-                .collect();
->>>>>>> a18b1723
             let sorted_gram_eigenvalues_for_tol: Vec<f64> = indexed_gram_eigenvalues.iter().map(|(_, val)| *val).collect();
             let rank_limit = calculate_rank_by_tolerance(&sorted_gram_eigenvalues_for_tol, tolerance, NEAR_ZERO_THRESHOLD);
 
