// src/linalg_backends.rs

#[derive(Debug, Default, Copy, Clone)]
pub struct LinAlgBackendProvider<F: 'static + Copy + Send + Sync> {
    _phantom: PhantomData<F>,
}

impl<F: 'static + Copy + Send + Sync> LinAlgBackendProvider<F> {
    pub fn new() -> Self {
        Self { _phantom: PhantomData }
    }
}

// --- Common imports needed by multiple sections ---
use ndarray::{s, Array1, Array2};
// use num_traits::Float; // No longer needed directly by provider
use std::error::Error;
use std::marker::PhantomData;
// Ensure Scalar is imported for the provider bounds
use ndarray_linalg::Scalar;

// --- Trait Definitions (originally from linalg_abstract.rs) ---

/// Output of a symmetric eigendecomposition.
#[derive(Debug)]
pub struct EighOutput<F: 'static> {
    /// Eigenvalues, typically sorted in ascending order.
    pub eigenvalues: Array1<F>,
    /// Eigenvectors as columns of the matrix.
    /// eigenvector_matrix.column(i) corresponds to eigenvalues[i].
    pub eigenvectors: Array2<F>,
}

/// Trait for symmetric eigendecomposition (similar to LAPACK's DSYEVR or DSYEVD).
/// Implementers will typically expect `matrix` to be symmetric.
pub trait BackendEigh<F: 'static + Copy + Send + Sync> {
    fn eigh_upper(&self, matrix: &Array2<F>) -> Result<EighOutput<F>, Box<dyn Error + Send + Sync>>;
}

/// Trait for QR decomposition, focusing on retrieving the Q factor.
pub trait BackendQR<F: 'static + Copy + Send + Sync> {
    fn qr_q_factor(&self, matrix: &Array2<F>) -> Result<Array2<F>, Box<dyn Error + Send + Sync>>;
}

/// Output of a Singular Value Decomposition.
#[derive(Debug)]
pub struct SVDOutput<F: 'static> {
    pub u: Option<Array2<F>>,
    pub s: Array1<F>,
    pub vt: Option<Array2<F>>,
}

/// Trait for Singular Value Decomposition.
pub trait BackendSVD<F: 'static + Copy + Send + Sync> {
    fn svd_into(&self, matrix: Array2<F>, compute_u: bool, compute_v: bool) -> Result<SVDOutput<F>, Box<dyn Error + Send + Sync>>;
}

// --- NdarrayLinAlgBackend Implementation (originally from ndarray_backend.rs) ---
// Specific imports for ndarray-linalg backend
// use ndarray::ScalarOperand; // Removed as not directly used by trait impls
use ndarray_linalg::{Eigh as NdLinalgEigh, QR as NdLinalgQR, SVDInto as NdLinalgSVDInto, Scalar, UPLO};
// use num_traits::AsPrimitive; // Removed as not directly used by trait impls

// Define a concrete type for ndarray-linalg backend
#[derive(Debug, Default, Copy, Clone)]
pub struct NdarrayLinAlgBackend;

// Helper to convert ndarray-linalg's error to Box<dyn Error + Send + Sync>
fn to_dyn_error<E: Error + Send + Sync + 'static>(e: E) -> Box<dyn Error + Send + Sync> {
    Box::new(e)
}

// Single impl block handles f32, f64, complex if you need it
impl<F> BackendEigh<F> for NdarrayLinAlgBackend
where
    F: Scalar + 'static + Copy + Send + Sync,
{
    fn eigh_upper(&self, matrix: &Array2<F>) -> Result<EighOutput<F>, Box<dyn Error + Send + Sync>> {
<<<<<<< HEAD
        let (eigvals, eigvecs) = NdLinalgEigh::eigh(matrix, UPLO::Upper).map_err(to_dyn_error)?;
=======
        let (eigvals, eigvecs) = matrix.eigh(UPLO::Upper).map_err(to_dyn_error)?;
>>>>>>> 606e2e0c
        Ok(EighOutput { eigenvalues: eigvals, eigenvectors: eigvecs })
    }
}

impl<F> BackendQR<F> for NdarrayLinAlgBackend
where
    F: Scalar + 'static + Copy + Send + Sync,
{
    fn qr_q_factor(&self, matrix: &Array2<F>) -> Result<Array2<F>, Box<dyn Error + Send + Sync>> {
        let (nrows, ncols) = matrix.dim();
        if nrows == 0 {
            return Ok(Array2::zeros((0, 0)));
        }
        let k = nrows.min(ncols); // Re-introduce k
<<<<<<< HEAD
        let (q_full, _) = NdLinalgQR::qr(matrix).map_err(to_dyn_error)?;
=======
        let (q_full, _) = matrix.qr().map_err(to_dyn_error)?;
>>>>>>> 606e2e0c
        // Return q_full.slice_move(s![.., 0..k])
        Ok(q_full.slice_move(s![.., 0..k]))
    }
}

impl<F> BackendSVD<F> for NdarrayLinAlgBackend
where
    F: Scalar + 'static + Copy + Send + Sync,
{
    fn svd_into(
        &self,
        matrix: Array2<F>,
        compute_u: bool,
        compute_v: bool,
    ) -> Result<SVDOutput<F>, Box<dyn Error + Send + Sync>> {
<<<<<<< HEAD
        let (u, s, vt) = NdLinalgSVDInto::svd_into(matrix, compute_u, compute_v).map_err(to_dyn_error)?;
=======
        let (u, s, vt) = matrix.svd_into(compute_u, compute_v).map_err(to_dyn_error)?;
>>>>>>> 606e2e0c
        Ok(SVDOutput { u, s, vt })
    }
}


// --- FaerLinAlgBackend Implementation (originally from faer_backend.rs) ---
#[cfg(feature = "backend_faer")]
mod faer_specific_code { // Encapsulate faer-specific code and its imports
    use super::{BackendEigh, BackendQR, BackendSVD, EighOutput, SVDOutput};
    use ndarray::{Array1, Array2, ShapeBuilder};
    use faer::{Mat, MatRef}; // Keep MatRef, other specific imports will be added
    use faer::traits::num_traits::Zero;     // Use Zero via faer's re-export
    use faer::traits::ComplexField;
    use bytemuck::Pod;
    use std::error::Error; // Should already be there from original code
    
    // Updated imports for SVD
    // use faer::Parallelism; // No longer needed
    // use faer::dyn_stack::GlobalPodBuffer; // No longer needed
    // use faer::linalg::svd::ComputeSvdVectors as ComputeVectors; // Commented out as likely not needed
    use faer::linalg::solvers::Svd as FaerSolverSvd; // Alias for the new SVD solver
    // SvdReq is likely not needed.

// --- internal util ---------------------------------------------------------
#[inline(always)]
unsafe fn read_unchecked<T: Copy>(ptr: *const T) -> T {
    debug_assert!(!ptr.is_null());
    *ptr
}

    fn to_dyn_error_faer(msg: String) -> Box<dyn Error + Send + Sync> {
        Box::new(std::io::Error::new(std::io::ErrorKind::Other, msg))
    }

    #[derive(Debug, Default, Copy, Clone)]
    pub struct FaerLinAlgBackend;

    fn faer_mat_to_ndarray<F: ComplexField + Copy + Pod + Zero>(faer_mat: MatRef<'_, F>) -> Array2<F> {
        let nrows = faer_mat.nrows();
        let ncols = faer_mat.ncols();
        if nrows == 0 || ncols == 0 {
            return Array2::zeros((nrows, ncols).f());
        }
        let mut data_vec = Vec::with_capacity(nrows * ncols);
        for j in 0..ncols {
            for i in 0..nrows {
                let ptr = faer_mat.get_unchecked(i, j);
                data_vec.push(unsafe { read_unchecked(ptr) });
            }
        }
        Array2::from_shape_vec((nrows, ncols).f(), data_vec)
            .expect("Shape and data length mismatch creating ndarray from faer Mat")
    }

    fn faer_col_to_ndarray_vec<F: ComplexField + Copy + Pod + Zero>(faer_col: faer::ColRef<'_, F>) -> Array1<F> {
        let nrows = faer_col.nrows();
        if nrows == 0 {
            return Array1::<F>::zeros(0);
        }
        let mut data_vec = Vec::with_capacity(nrows);
        for i in 0..nrows {
            let ptr = faer_col.get_unchecked(i);
            data_vec.push(unsafe { read_unchecked(ptr) });
        }
        Array1::from_vec(data_vec)
    }

    impl BackendEigh<f64> for FaerLinAlgBackend {
        fn eigh_upper(&self, matrix: &Array2<f64>) -> Result<EighOutput<f64>, Box<dyn Error + Send + Sync>> {
            if matrix.nrows() != matrix.ncols() {
                return Err(to_dyn_error_faer("Matrix must be square for eigendecomposition.".to_string()));
            }
            if matrix.is_empty() {
                return Ok(EighOutput { eigenvalues: Array1::zeros(0), eigenvectors: Array2::zeros((0,0)) });
            }
            let matrix_view = matrix.view(); // matrix is &Array2<F> or Array2<F>
            let (nrows, ncols) = matrix_view.dim();

            // --- build a MatRef<'_, f64> that stays alive for the rest of the function ----
            let (mut faer_mat_view, mut _maybe_owned): (faer::MatRef<'_, f64>, Option<faer::Mat<f64>>); // `_maybe_owned` keeps the buffer alive
            if let Some(slice) = matrix_view.as_slice_memory_order() {
                // contiguous
                faer_mat_view = if matrix_view.is_standard_layout() {
                    // Standard layout means row-major for ndarray
                    faer::MatRef::from_row_major_slice(slice, nrows, ncols)
                } else {
                    // Otherwise, it's column-major
                    faer::MatRef::from_column_major_slice(slice, nrows, ncols)
                };
                _maybe_owned = None::<faer::Mat<f64>>;          // nothing to free
            } else {
                // not contiguous → make a *column-major* copy
                let col_major = matrix_view.to_owned().reversed_axes();     // now F-order
                let owned = faer::Mat::from_column_major_slice(
                    col_major.as_slice().ok_or_else(|| to_dyn_error_faer(
                        "Failed to get slice from owned column-major copy for Faer Mat".into()
                    ))?,
                    nrows,
                    ncols,
                );
                faer_mat_view = owned.as_ref();
                _maybe_owned = Some(owned);                 // lives till end of fn
            }
            let eig = faer_mat_view.as_ref().self_adjoint_eigen(faer::Side::Upper).map_err(|e| to_dyn_error_faer(format!("Faer self_adjoint_eigen failed: {:?}", e)))?;
            let eigenvalues_faer_colref = eig.S().column_vector();
            let eigenvectors_faer_matref = eig.U();
            Ok(EighOutput {
                eigenvalues: faer_col_to_ndarray_vec(eigenvalues_faer_colref),
                eigenvectors: faer_mat_to_ndarray(eigenvectors_faer_matref.as_ref()),
            })
        }
    }

    impl BackendQR<f64> for FaerLinAlgBackend {
        fn qr_q_factor(&self, matrix: &Array2<f64>) -> Result<Array2<f64>, Box<dyn Error + Send + Sync>> {
            let (nrows, ncols) = matrix.dim();
            if nrows == 0 { return Ok(Array2::zeros((0, 0))); }
            let (nrows, ncols) = matrix.dim(); // Existing line, used for context
            if nrows == 0 { return Ok(Array2::zeros((0, 0))); } // Existing line
            let matrix_view = matrix.view(); // matrix is &Array2<F> or Array2<F>
            // let nrows = matrix_view.nrows(); // Redundant if using matrix.dim()
            // let ncols = matrix_view.ncols(); // Redundant if using matrix.dim()

            // --- build a MatRef<'_, f64> that stays alive for the rest of the function ----
            let (mut faer_mat_view, mut _maybe_owned): (faer::MatRef<'_, f64>, Option<faer::Mat<f64>>); // `_maybe_owned` keeps the buffer alive
            if let Some(slice) = matrix_view.as_slice_memory_order() {
                // contiguous
                faer_mat_view = if matrix_view.is_standard_layout() {
                    // Standard layout means row-major for ndarray
                    faer::MatRef::from_row_major_slice(slice, nrows, ncols)
                } else {
                    // Otherwise, it's column-major
                    faer::MatRef::from_column_major_slice(slice, nrows, ncols)
                };
                _maybe_owned = None::<faer::Mat<f64>>;          // nothing to free
            } else {
                // not contiguous → make a *column-major* copy
                let col_major = matrix_view.to_owned().reversed_axes();     // now F-order
                let owned = faer::Mat::from_column_major_slice(
                    col_major.as_slice().ok_or_else(|| to_dyn_error_faer(
                        "Failed to get slice from owned column-major copy for Faer Mat".into()
                    ))?,
                    nrows,
                    ncols,
                );
                faer_mat_view = owned.as_ref();
                _maybe_owned = Some(owned);                 // lives till end of fn
            }
            let qr_decomp = faer_mat_view.as_ref().qr(); // This is faer::MatRef::qr() which returns faer::linalg::solvers::Qr
            let q_thin_faer_mat = qr_decomp.compute_thin_Q(); // This returns an owned Mat<T>
            Ok(faer_mat_to_ndarray(q_thin_faer_mat.as_ref())) // Pass as MatRef
        }
    }

    impl BackendSVD<f64> for FaerLinAlgBackend {
        fn svd_into(&self, matrix: Array2<f64>, compute_u: bool, compute_v: bool) -> Result<SVDOutput<f64>, Box<dyn Error + Send + Sync>> {
            let (nrows, ncols) = matrix.dim();
            if matrix.is_empty() {
                let k_dim = nrows.min(ncols);
                 return Ok(SVDOutput {
                    u: if compute_u { Some(Array2::zeros((nrows, k_dim))) } else { None },
                    s: Array1::zeros(k_dim),
                    vt: if compute_v { Some(Array2::zeros((k_dim, ncols))) } else { None },
                });
            }
            let matrix_view = matrix.view(); // matrix is Array2<F>
            // Note: The redundant matrix.dim() and matrix.is_empty() checks that were here are removed.
            // The matrix_view defined above is the one that will be used below.
            // let nrows = matrix_view.nrows(); // This would be based on the matrix_view from *after* the first empty check
            // let ncols = matrix_view.ncols(); // This would be based on the matrix_view from *after* the first empty check

            // --- build a MatRef<'_, f64> that stays alive for the rest of the function ----
            let (mut faer_mat_view, mut _maybe_owned): (faer::MatRef<'_, f64>, Option<faer::Mat<f64>>); // `_maybe_owned` keeps the buffer alive
            if let Some(slice) = matrix_view.as_slice_memory_order() {
                // contiguous
                faer_mat_view = if matrix_view.is_standard_layout() {
                    // Standard layout means row-major for ndarray
                    faer::MatRef::from_row_major_slice(slice, nrows, ncols)
                } else {
                    // Otherwise, it's column-major
                    faer::MatRef::from_column_major_slice(slice, nrows, ncols)
                };
                _maybe_owned = None::<faer::Mat<f64>>;          // nothing to free
            } else {
                // not contiguous → make a *column-major* copy
                let col_major = matrix_view.to_owned().reversed_axes();     // now F-order
                let owned = faer::Mat::from_column_major_slice(
                    col_major.as_slice().ok_or_else(|| to_dyn_error_faer(
                        "Failed to get slice from owned column-major copy for Faer Mat".into()
                    ))?,
                    nrows,
                    ncols,
                );
                faer_mat_view = owned.as_ref();
                _maybe_owned = Some(owned);                 // lives till end of fn
            }
            let faer_mat_ref = faer_mat_view.as_ref();

            let svd_solver_instance = FaerSolverSvd::new_thin(faer_mat_ref)
                .map_err(|e| to_dyn_error_faer(format!("Faer SVD computation failed: {:?}", e)))?;

            let s_diag_ref = svd_solver_instance.S(); 
            let s_ndarray = faer_col_to_ndarray_vec(s_diag_ref.column_vector());

            let u_ndarray = if compute_u {
                Some(faer_mat_to_ndarray(svd_solver_instance.U().as_ref()))
            } else { None };

            let vt_ndarray = if compute_v {
                let v_mat_ref = svd_solver_instance.V();
                let v_ndarray = faer_mat_to_ndarray(v_mat_ref.as_ref());
                Some(v_ndarray.t().into_owned())
            } else { None };

            Ok(SVDOutput { u: u_ndarray, s: s_ndarray, vt: vt_ndarray })
        }
    }

    impl BackendEigh<f32> for FaerLinAlgBackend {
        fn eigh_upper(&self, matrix: &Array2<f32>) -> Result<EighOutput<f32>, Box<dyn Error + Send + Sync>> {
            if matrix.nrows() != matrix.ncols() {
                return Err(to_dyn_error_faer("Matrix must be square for eigendecomposition.".to_string()));
            }
            if matrix.is_empty() {
                return Ok(EighOutput { eigenvalues: Array1::zeros(0), eigenvectors: Array2::zeros((0,0)) });
            }
            let matrix_view = matrix.view(); // matrix is &Array2<F> or Array2<F>
            let (nrows, ncols) = matrix_view.dim();

            // --- build a MatRef<'_, f32> that stays alive for the rest of the function ----
            let (mut faer_mat_view, mut _maybe_owned): (faer::MatRef<'_, f32>, Option<faer::Mat<f32>>); // `_maybe_owned` keeps the buffer alive
            if let Some(slice) = matrix_view.as_slice_memory_order() {
                // contiguous
                faer_mat_view = if matrix_view.is_standard_layout() {
                    // Standard layout means row-major for ndarray
                    faer::MatRef::from_row_major_slice(slice, nrows, ncols)
                } else {
                    // Otherwise, it's column-major
                    faer::MatRef::from_column_major_slice(slice, nrows, ncols)
                };
                _maybe_owned = None::<faer::Mat<f32>>;          // nothing to free
            } else {
                // not contiguous → make a *column-major* copy
                let col_major = matrix_view.to_owned().reversed_axes();     // now F-order
                let owned = faer::Mat::from_column_major_slice(
                    col_major.as_slice().ok_or_else(|| to_dyn_error_faer(
                        "Failed to get slice from owned column-major copy for Faer Mat".into()
                    ))?,
                    nrows,
                    ncols,
                );
                faer_mat_view = owned.as_ref();
                _maybe_owned = Some(owned);                 // lives till end of fn
            }
            let eig = faer_mat_view.as_ref().self_adjoint_eigen(faer::Side::Upper).map_err(|e| to_dyn_error_faer(format!("Faer self_adjoint_eigen failed: {:?}", e)))?;
            let eigenvalues_faer_colref = eig.S().column_vector();
            let eigenvectors_faer_matref = eig.U();
            Ok(EighOutput {
                eigenvalues: faer_col_to_ndarray_vec(eigenvalues_faer_colref),
                eigenvectors: faer_mat_to_ndarray(eigenvectors_faer_matref.as_ref()),
            })
        }
    }

    impl BackendQR<f32> for FaerLinAlgBackend {
        fn qr_q_factor(&self, matrix: &Array2<f32>) -> Result<Array2<f32>, Box<dyn Error + Send + Sync>> {
            let (nrows, ncols) = matrix.dim();
            if nrows == 0 { return Ok(Array2::zeros((0, 0))); }
            let (nrows, ncols) = matrix.dim(); // Existing line
            if nrows == 0 { return Ok(Array2::zeros((0, 0))); } // Existing line
            let matrix_view = matrix.view(); // matrix is &Array2<F> or Array2<F>
            // let nrows = matrix_view.nrows(); // Redundant
            // let ncols = matrix_view.ncols(); // Redundant

            // --- build a MatRef<'_, f32> that stays alive for the rest of the function ----
            let (mut faer_mat_view, mut _maybe_owned): (faer::MatRef<'_, f32>, Option<faer::Mat<f32>>); // `_maybe_owned` keeps the buffer alive
            if let Some(slice) = matrix_view.as_slice_memory_order() {
                // contiguous
                faer_mat_view = if matrix_view.is_standard_layout() {
                    // Standard layout means row-major for ndarray
                    faer::MatRef::from_row_major_slice(slice, nrows, ncols)
                } else {
                    // Otherwise, it's column-major
                    faer::MatRef::from_column_major_slice(slice, nrows, ncols)
                };
                _maybe_owned = None::<faer::Mat<f32>>;          // nothing to free
            } else {
                // not contiguous → make a *column-major* copy
                let col_major = matrix_view.to_owned().reversed_axes();     // now F-order
                let owned = faer::Mat::from_column_major_slice(
                    col_major.as_slice().ok_or_else(|| to_dyn_error_faer(
                        "Failed to get slice from owned column-major copy for Faer Mat".into()
                    ))?,
                    nrows,
                    ncols,
                );
                faer_mat_view = owned.as_ref();
                _maybe_owned = Some(owned);                 // lives till end of fn
            }
            let qr_decomp = faer_mat_view.as_ref().qr(); // This is faer::MatRef::qr() which returns faer::linalg::solvers::Qr
            let q_thin_faer_mat = qr_decomp.compute_thin_Q(); // This returns an owned Mat<T>
            Ok(faer_mat_to_ndarray(q_thin_faer_mat.as_ref())) // Pass as MatRef
        }
    }

    impl BackendSVD<f32> for FaerLinAlgBackend {
        fn svd_into(&self, matrix: Array2<f32>, compute_u: bool, compute_v: bool) -> Result<SVDOutput<f32>, Box<dyn Error + Send + Sync>> {
            let (nrows, ncols) = matrix.dim();
            if matrix.is_empty() {
                let k_dim = nrows.min(ncols);
                 return Ok(SVDOutput {
                    u: if compute_u { Some(Array2::zeros((nrows, k_dim))) } else { None },
                    s: Array1::zeros(k_dim),
                    vt: if compute_v { Some(Array2::zeros((k_dim, ncols))) } else { None },
                });
            }
            let matrix_view = matrix.view(); // matrix is Array2<F>
            // Note: The redundant matrix.dim() and matrix.is_empty() checks that were here are removed.
            // The matrix_view defined above is the one that will be used below.
            // let nrows = matrix_view.nrows(); // This would be based on the matrix_view from *after* the first empty check
            // let ncols = matrix_view.ncols(); // This would be based on the matrix_view from *after* the first empty check

            // --- build a MatRef<'_, f32> that stays alive for the rest of the function ----
            let (mut faer_mat_view, mut _maybe_owned): (faer::MatRef<'_, f32>, Option<faer::Mat<f32>>); // `_maybe_owned` keeps the buffer alive
            if let Some(slice) = matrix_view.as_slice_memory_order() {
                // contiguous
                faer_mat_view = if matrix_view.is_standard_layout() {
                    // Standard layout means row-major for ndarray
                    faer::MatRef::from_row_major_slice(slice, nrows, ncols)
                } else {
                    // Otherwise, it's column-major
                    faer::MatRef::from_column_major_slice(slice, nrows, ncols)
                };
                _maybe_owned = None::<faer::Mat<f32>>;          // nothing to free
            } else {
                // not contiguous → make a *column-major* copy
                let col_major = matrix_view.to_owned().reversed_axes();     // now F-order
                let owned = faer::Mat::from_column_major_slice(
                    col_major.as_slice().ok_or_else(|| to_dyn_error_faer(
                        "Failed to get slice from owned column-major copy for Faer Mat".into()
                    ))?,
                    nrows,
                    ncols,
                );
                faer_mat_view = owned.as_ref();
                _maybe_owned = Some(owned);                 // lives till end of fn
            }
            let faer_mat_ref = faer_mat_view.as_ref();

            let svd_solver_instance = FaerSolverSvd::new_thin(faer_mat_ref)
                .map_err(|e| to_dyn_error_faer(format!("Faer SVD computation failed: {:?}", e)))?;

            let s_diag_ref = svd_solver_instance.S();
            let s_ndarray = faer_col_to_ndarray_vec(s_diag_ref.column_vector());

            let u_ndarray = if compute_u {
                Some(faer_mat_to_ndarray(svd_solver_instance.U().as_ref()))
            } else { None };

            let vt_ndarray = if compute_v {
                let v_mat_ref = svd_solver_instance.V();
                let v_ndarray = faer_mat_to_ndarray(v_mat_ref.as_ref());
                Some(v_ndarray.t().into_owned())
            } else { None };

            Ok(SVDOutput { u: u_ndarray, s: s_ndarray, vt: vt_ndarray })
        }
    }
} // End of faer_specific_code module

// --- LinAlgBackendProvider Dispatch (originally from linalg_backend_dispatch.rs) ---

// Import concrete backend types for the provider
#[cfg(feature = "backend_faer")]
// // use self::faer_specific_code::FaerLinAlgBackend; // Path adjusted to inner module - This line is removed

// NdarrayLinAlgBackend is already defined in this file.

/// A provider struct that dispatches to the selected linear algebra backend
/// based on compile-time feature flags.

// --- Implement BackendEigh for Provider ---
#[cfg(feature = "backend_faer")]
impl<F> BackendEigh<F> for LinAlgBackendProvider<F>
where
    F: Scalar + 'static + Copy + Send + Sync, // Changed Float to Scalar
    faer_specific_code::FaerLinAlgBackend: BackendEigh<F>,
{
    fn eigh_upper(&self, matrix: &Array2<F>) -> Result<EighOutput<F>, Box<dyn Error + Send + Sync>> {
        faer_specific_code::FaerLinAlgBackend.eigh_upper(matrix)
    }
}

#[cfg(not(feature = "backend_faer"))]
impl<F> BackendEigh<F> for LinAlgBackendProvider<F>
where
    F: Scalar + 'static + Copy + Send + Sync, // Changed Float to Scalar
    NdarrayLinAlgBackend: BackendEigh<F>,
{
    fn eigh_upper(&self, matrix: &Array2<F>) -> Result<EighOutput<F>, Box<dyn Error + Send + Sync>> {
        NdarrayLinAlgBackend.eigh_upper(matrix)
    }
}

// --- Implement BackendQR for Provider ---
#[cfg(feature = "backend_faer")]
impl<F> BackendQR<F> for LinAlgBackendProvider<F>
where
    F: Scalar + 'static + Copy + Send + Sync, // Changed Float to Scalar
    faer_specific_code::FaerLinAlgBackend: BackendQR<F>,
{
    fn qr_q_factor(&self, matrix: &Array2<F>) -> Result<Array2<F>, Box<dyn Error + Send + Sync>> {
        faer_specific_code::FaerLinAlgBackend.qr_q_factor(matrix)
    }
}

#[cfg(not(feature = "backend_faer"))]
impl<F> BackendQR<F> for LinAlgBackendProvider<F>
where
    F: Scalar + 'static + Copy + Send + Sync, // Changed Float to Scalar
    NdarrayLinAlgBackend: BackendQR<F>,
{
    fn qr_q_factor(&self, matrix: &Array2<F>) -> Result<Array2<F>, Box<dyn Error + Send + Sync>> {
        NdarrayLinAlgBackend.qr_q_factor(matrix)
    }
}

// --- Implement BackendSVD for Provider ---
#[cfg(feature = "backend_faer")]
impl<F> BackendSVD<F> for LinAlgBackendProvider<F>
where
    F: Scalar + 'static + Copy + Send + Sync, // Changed Float to Scalar
    faer_specific_code::FaerLinAlgBackend: BackendSVD<F>,
{
    fn svd_into(&self, matrix: Array2<F>, compute_u: bool, compute_v: bool) -> Result<SVDOutput<F>, Box<dyn Error + Send + Sync>> {
        faer_specific_code::FaerLinAlgBackend.svd_into(matrix, compute_u, compute_v)
    }
}

#[cfg(not(feature = "backend_faer"))]
impl<F> BackendSVD<F> for LinAlgBackendProvider<F>
where
    F: Scalar + 'static + Copy + Send + Sync, // Changed Float to Scalar
    NdarrayLinAlgBackend: BackendSVD<F>,
{
    fn svd_into(&self, matrix: Array2<F>, compute_u: bool, compute_v: bool) -> Result<SVDOutput<F>, Box<dyn Error + Send + Sync>> {
        NdarrayLinAlgBackend.svd_into(matrix, compute_u, compute_v)
    }
}

<<<<<<< HEAD
=======
pub use NdarrayLinAlgBackend;
>>>>>>> 606e2e0c
#[cfg(feature = "backend_faer")]
pub use faer_specific_code::FaerLinAlgBackend;<|MERGE_RESOLUTION|>--- conflicted
+++ resolved
@@ -76,11 +76,7 @@
     F: Scalar + 'static + Copy + Send + Sync,
 {
     fn eigh_upper(&self, matrix: &Array2<F>) -> Result<EighOutput<F>, Box<dyn Error + Send + Sync>> {
-<<<<<<< HEAD
         let (eigvals, eigvecs) = NdLinalgEigh::eigh(matrix, UPLO::Upper).map_err(to_dyn_error)?;
-=======
-        let (eigvals, eigvecs) = matrix.eigh(UPLO::Upper).map_err(to_dyn_error)?;
->>>>>>> 606e2e0c
         Ok(EighOutput { eigenvalues: eigvals, eigenvectors: eigvecs })
     }
 }
@@ -95,11 +91,7 @@
             return Ok(Array2::zeros((0, 0)));
         }
         let k = nrows.min(ncols); // Re-introduce k
-<<<<<<< HEAD
         let (q_full, _) = NdLinalgQR::qr(matrix).map_err(to_dyn_error)?;
-=======
-        let (q_full, _) = matrix.qr().map_err(to_dyn_error)?;
->>>>>>> 606e2e0c
         // Return q_full.slice_move(s![.., 0..k])
         Ok(q_full.slice_move(s![.., 0..k]))
     }
@@ -115,11 +107,7 @@
         compute_u: bool,
         compute_v: bool,
     ) -> Result<SVDOutput<F>, Box<dyn Error + Send + Sync>> {
-<<<<<<< HEAD
         let (u, s, vt) = NdLinalgSVDInto::svd_into(matrix, compute_u, compute_v).map_err(to_dyn_error)?;
-=======
-        let (u, s, vt) = matrix.svd_into(compute_u, compute_v).map_err(to_dyn_error)?;
->>>>>>> 606e2e0c
         Ok(SVDOutput { u, s, vt })
     }
 }
@@ -570,9 +558,4 @@
     }
 }
 
-<<<<<<< HEAD
-=======
-pub use NdarrayLinAlgBackend;
->>>>>>> 606e2e0c
-#[cfg(feature = "backend_faer")]
-pub use faer_specific_code::FaerLinAlgBackend;+pub use NdarrayLinAlgBackend;