use ndarray::{s, Array1, Array2, Axis, ArrayView2};
// Eigh, QR, SVDInto are replaced by backend calls. UPLO is handled by eigh_upper.
// use ndarray_linalg::{Eigh, UPLO, QR, SVDInto}; 
use crate::linalg_backends::{BackendQR, BackendSVD, LinAlgBackendProvider};
// use crate::ndarray_backend::NdarrayLinAlgBackend; // Replaced by LinAlgBackendProvider
// use crate::linalg_backend_dispatch::LinAlgBackendProvider; // Now part of linalg_backends
use rayon::prelude::*;
use std::error::Error;
use log::{info, debug, trace, warn};
use rand::SeedableRng;
use rand_chacha::ChaCha8Rng;
use rand_distr::{Distribution, Normal};
// Updated diagnostics struct names
#[cfg(feature = "enable-eigensnp-diagnostics")]
use crate::diagnostics::{
    FullPcaRunDetailedDiagnostics, 
    RsvdStepDetail, 
    PerBlockLocalBasisDiagnostics,
    SrPassDetail,
    compute_frob_norm_f32, // For f32 matrices
    compute_frob_norm_f64, // For f64 matrices (if any intermediate become f64)
    compute_condition_number_via_svd_f32, // For f32 matrices, uses f64 SVD
    compute_condition_number_via_svd_f64, // For f64 matrices
    compute_orthogonality_error_f32, // For Q factors (f32)
    compute_svd_reconstruction_error_f32, // For SVD steps (f32)
    sample_singular_values, // For f32 singular values
    sample_singular_values_f64, // For f64 singular values
    compute_matrix_column_correlations_abs, // For f32 vs f64 matrix correlations
};

/// A thread-safe wrapper for standard dynamic errors,
/// so they implement `Send` and `Sync`.
pub type ThreadSafeStdError = Box<dyn Error + Send + Sync + 'static>;

// --- Conditional PCA Output Type ---

/// Defines the output structure of `compute_pca`, conditionally including detailed diagnostics.
#[cfg(feature = "enable-eigensnp-diagnostics")]
pub type PcaOutputWithDiagnostics = (
    EigenSNPCoreOutput,
    Option<crate::diagnostics::FullPcaRunDetailedDiagnostics>,
);

#[cfg(not(feature = "enable-eigensnp-diagnostics"))]
pub type PcaOutputWithDiagnostics = (EigenSNPCoreOutput, ());

// --- Conditional Helper Type ---

/// Helper type to conditionally include a type `T` or `()` based on a feature flag.
#[cfg(feature = "enable-eigensnp-diagnostics")]
pub type PcaConditionally<T> = T;
#[cfg(not(feature = "enable-eigensnp-diagnostics"))]
pub type PcaConditionally<T> = std::marker::PhantomData<T>;

// --- Conditional Type for Local Basis Learning Output ---

/// Defines the output structure for local basis learning, conditionally including diagnostics.
/// This is used as the per-block result type in `learn_all_ld_block_local_bases`.
#[cfg(feature = "enable-eigensnp-diagnostics")]
pub type LocalBasisWithDiagnostics = (
    PerBlockLocalSnpBasis,
    crate::diagnostics::PerBlockLocalBasisDiagnostics,
);

#[cfg(not(feature = "enable-eigensnp-diagnostics"))]
pub type LocalBasisWithDiagnostics = (PerBlockLocalSnpBasis, ());


// Helper trait for f64 conversion from Duration, handling potential errors.
#[cfg(feature = "enable-eigensnp-diagnostics")]
trait DurationToF64Safe {
    fn as_secs_f64_safe(&self) -> Option<f64>;
}
#[cfg(feature = "enable-eigensnp-diagnostics")]
impl DurationToF64Safe for std::time::Duration {
    fn as_secs_f64_safe(&self) -> Option<f64> {
        let secs = self.as_secs();
        let nanos = self.subsec_nanos();
        let total_nanos = secs as f64 * 1_000_000_000.0 + nanos as f64;
        if total_nanos.is_finite() {
            Some(total_nanos / 1_000_000_000.0)
        } else {
            None // Or handle error appropriately
        }
    }
}

// --- Core Index Types ---

/// Identifies a SNP included in the PCA (post-QC and part of an LD block).
/// This index is relative to the final list of SNPs used in the analysis.
#[derive(Clone, Copy, Debug, PartialEq, Eq, Hash, PartialOrd, Ord)]
pub struct PcaSnpId(pub usize);

/// Identifies a sample included in the PCA (post-QC).
/// This index is relative to the final list of QC'd samples.
#[derive(Clone, Copy, Debug, PartialEq, Eq, Hash, PartialOrd, Ord)]
pub struct QcSampleId(pub usize);

/// Identifies an LD Block from the input list of `LdBlockSpecification`s.
#[derive(Clone, Copy, Debug, PartialEq, Eq, Hash, PartialOrd, Ord)]
pub struct LdBlockListId(pub usize);

/// Identifies a row (a condensed feature) in the condensed feature matrix.
#[derive(Clone, Copy, Debug, PartialEq, Eq, Hash, PartialOrd, Ord)]
pub struct CondensedFeatureId(pub usize);

/// Identifies one of the K final computed Principal Components.
#[derive(Clone, Copy, Debug, PartialEq, Eq, Hash, PartialOrd, Ord)]
pub struct PrincipalComponentId(pub usize);

// --- Trait for Abstracting Genotype Data Access ---

/// Defines how the EigenSNP PCA algorithm accesses globally standardized genotype data.
/// The implementor of this trait is responsible for handling the actual data source
/// and applying pre-calculated global mean (mu_j) and
/// standard deviation (sigma_j) for each SNP j to provide X_ji = (G_qc,ji - mu_j) / sigma_j.
pub trait PcaReadyGenotypeAccessor: Sync {
    /// Fetches a block of globally standardized genotypes.
    /// The output matrix orientation is SNPs as rows, Samples as columns.
    ///
    /// # Arguments
    /// * `snp_ids`: A slice of `PcaSnpId` specifying which SNPs to fetch.
    /// * `sample_ids`: A slice of `QcSampleId` specifying which samples to fetch.
    ///
    /// # Returns
    /// An `Array2<f32>` of shape `(snp_ids.len(), sample_ids.len())`.
    fn get_standardized_snp_sample_block(
        &self,
        snp_ids: &[PcaSnpId],
        sample_ids: &[QcSampleId],
    ) -> Result<Array2<f32>, ThreadSafeStdError>;

    /// Returns the total number of SNPs available for PCA (i.e., D_blocked,
    /// those SNPs that passed QC and are part of defined LD blocks).
    fn num_pca_snps(&self) -> usize;

    /// Returns the total number of samples available for PCA (i.e., N, after QC).
    fn num_qc_samples(&self) -> usize;
}

// --- Input Configuration Structures ---

/// Specification for a single Linkage Disequilibrium (LD) block.
#[derive(Clone, Debug)]
pub struct LdBlockSpecification {
    /// User-defined tag for identifying the block, primarily for tracking or logging.
    /// This field must be populated, for instance, with a block's genomic coordinates or a sequential ID.
    pub user_defined_block_tag: String,
    /// List of `PcaSnpId`s that belong to this LD block.
    pub pca_snp_ids_in_block: Vec<PcaSnpId>,
}

impl LdBlockSpecification {
    /// Returns the number of SNPs in this LD block.
    pub fn num_snps_in_block(&self) -> usize {
        self.pca_snp_ids_in_block.len()
    }
}

// --- Typed Intermediate Data Product Structs ---

/// Represents the learned local eigenSNP basis vectors for a single LD block.
#[derive(Debug)]
pub struct PerBlockLocalSnpBasis {
    /// Identifier linking back to the `LdBlockSpecification` list, corresponding to its index.
    pub block_list_id: LdBlockListId,
    /// Matrix of basis vectors (local eigenSNP loadings).
    /// Shape: `(num_snps_in_block, num_local_components_for_block)`
    pub basis_vectors: Array2<f32>,
}

/// Represents the raw condensed feature matrix (A_eigen_star) before row-wise standardization.
/// Its features (rows) are the projections of all samples onto the local eigenSNP bases.
#[derive(Debug)]
pub struct RawCondensedFeatures {
    /// Data matrix.
    /// Shape: `(total_condensed_features, num_qc_samples)`
    pub data: Array2<f32>,
}

impl RawCondensedFeatures {
    pub fn num_total_condensed_features(&self) -> usize { self.data.nrows() }
    pub fn num_samples(&self) -> usize { self.data.ncols() }
}

/// Represents the condensed feature matrix (A_eigen_std_star) after its features (rows)
/// have been standardized (mean-centered and scaled to unit variance).
#[derive(Debug)]
pub struct StandardizedCondensedFeatures {
    /// Data matrix.
    /// Shape: `(total_condensed_features, num_qc_samples)`
    pub data: Array2<f32>,
}

impl StandardizedCondensedFeatures {
    pub fn num_total_condensed_features(&self) -> usize { self.data.nrows() }
    pub fn num_samples(&self) -> usize { self.data.ncols() }
}

/// Represents the initial Principal Component scores for all N samples,
/// derived from the PCA on the `StandardizedCondensedFeatures`.
#[derive(Debug)]
pub struct InitialSamplePcScores {
    /// Scores matrix (U_scores_star).
    /// Shape: `(num_qc_samples, num_global_pcs_computed)`
    pub scores: Array2<f32>,
}

impl InitialSamplePcScores {
    pub fn num_samples(&self) -> usize { self.scores.nrows() }
    pub fn num_pcs_computed(&self) -> usize { self.scores.ncols() }
}

// --- Final Output Structure ---

/// Encapsulates the final results of the EigenSNP PCA computation.
#[derive(Debug, Default)]
pub struct EigenSNPCoreOutput {
    /// Final SNP Principal Component Loadings (V_final_star).
    /// Shape: `(num_pca_snps, num_principal_components_computed)`
    pub final_snp_principal_component_loadings: Array2<f32>,
    /// Final Principal Component Scores for the N reference individuals (S_final_star).
    /// Columns are orthogonal.
    /// Shape: `(num_qc_samples, num_principal_components_computed)`
    pub final_sample_principal_component_scores: Array2<f32>,
    /// Sample Eigenvalues for each computed Principal Component (lambda_k).
    /// Shape: `(num_principal_components_computed)`
    pub final_principal_component_eigenvalues: Array1<f64>,

    /// Number of QC'd individuals used in the PCA (N).
    pub num_qc_samples_used: usize,
    /// Number of QC'd SNPs (within defined LD blocks) used in the PCA (D_blocked).
    pub num_pca_snps_used: usize,
    /// Actual number of Principal Components computed (K_computed <= K_target).
    pub num_principal_components_computed: usize,
}


// --- Utility Functions ---

/// Standardizes each row (feature) of the input condensed feature matrix to have zero mean and unit variance.
/// Features with a standard deviation effectively zero (absolute value < 1e-7) after mean centering
/// will be filled with zeros. This is a common approach to handle constant features in PCA
/// to prevent division by zero and for numerical stability.
fn standardize_raw_condensed_features(
    raw_features_input: RawCondensedFeatures,
    #[cfg_attr(not(feature = "enable-eigensnp-diagnostics"), allow(unused_variables))]
    collect_diagnostics_flag: bool,
    #[cfg(feature = "enable-eigensnp-diagnostics")] mut full_diagnostics_collector: Option<&mut crate::diagnostics::FullPcaRunDetailedDiagnostics>,
    #[cfg(not(feature = "enable-eigensnp-diagnostics"))] _full_diagnostics_collector: Option<()>,
) -> Result<StandardizedCondensedFeatures, ThreadSafeStdError> {
    let mut condensed_data_matrix = raw_features_input.data;
    let num_total_condensed_features = condensed_data_matrix.nrows();
    let num_samples = condensed_data_matrix.ncols();

    info!(
        "Standardizing rows of condensed feature matrix ({} features, {} samples).",
        num_total_condensed_features, num_samples
    );

    if num_samples <= 1 {
        if num_total_condensed_features > 0 && num_samples == 1 {
            // If there's only one sample, variance is undefined (or zero).
            // Standardizing would lead to NaNs or division by zero.
            // Filling with 0.0 is a consistent way to handle this.
            condensed_data_matrix.fill(0.0f32);
        }
        debug!("Number of samples ({}) is <= 1 for condensed matrix; standardization results in zeros or is skipped if already empty.", num_samples);
        return Ok(StandardizedCondensedFeatures { data: condensed_data_matrix });
    }

    // Parallelize row-wise standardization
    condensed_data_matrix
        .axis_iter_mut(Axis(0))
        .into_par_iter()
        .for_each(|mut feature_row| {
            // Calculate mean
            let mut sum_for_mean_f64: f64 = 0.0;
            for val_ref in feature_row.iter() {
                sum_for_mean_f64 += *val_ref as f64;
            }
            let mean_val_f64 = sum_for_mean_f64 / (num_samples as f64);
            let mean_val_f32 = mean_val_f64 as f32;

            // Mean center the row
            feature_row.mapv_inplace(|x_val| x_val - mean_val_f32);

            // Calculate standard deviation of the mean-centered row
            let mut sum_sq_deviations_f64: f64 = 0.0;
            for val_centered_ref in feature_row.iter() {
                sum_sq_deviations_f64 += (*val_centered_ref as f64).powi(2);
            }
            
            // Use (N-1) for sample variance calculation
            let variance_f64 = sum_sq_deviations_f64 / (num_samples as f64 - 1.0);
            let std_dev_f64 = variance_f64.sqrt();
            let std_dev_f32 = std_dev_f64 as f32;

            // Scale by standard deviation
            if std_dev_f32.abs() > 1e-7 { // Check against a small epsilon to avoid division by zero
                feature_row.mapv_inplace(|x_val| x_val / std_dev_f32);
            } else {
                // If standard deviation is effectively zero, the feature is constant.
                // Set all values in this row to 0.0.
                feature_row.fill(0.0f32);
            }
        });
    
    info!("Finished standardizing rows of condensed feature matrix.");

    debug!("Standardized condensed feature matrix (A_eigen_std_star) dimensions: {:?}", condensed_data_matrix.dim());
    if !condensed_data_matrix.is_empty() {
        let norm_a_eigen_std_star = condensed_data_matrix.view().mapv(|x| x*x).sum().sqrt();
        debug!("Standardized condensed feature matrix (A_eigen_std_star) Frobenius norm: {:.4e}", norm_a_eigen_std_star);

        for row_idx in 0..3.min(condensed_data_matrix.nrows()) {
            let r_view = condensed_data_matrix.row(row_idx);
            if r_view.len() > 1 { // Variance requires at least 2 elements
                let mean_val = r_view.mean().unwrap_or(0.0); // Should be ~0 for standardized data
                let variance = r_view.mapv(|x| (x - mean_val).powi(2)).mean().unwrap_or(0.0); // Should be ~1 for standardized data
                // Using debug for variance of standardized matrix as it's a key check of success
                debug!("Standardized condensed matrix: Row {} mean (post-std): {:.4e}, variance (post-std): {:.4e}", 
                       row_idx, mean_val, variance);
            } else if r_view.len() == 1 { // Single element in row, variance is undefined or 0. Mean is the element itself.
                debug!("Standardized condensed matrix: Row {} mean (post-std): {:.4e}, variance (post-std): N/A (single element in row)",
                       row_idx, r_view.mean().unwrap_or(0.0));
            }
        }
    }

    #[cfg(feature = "enable-eigensnp-diagnostics")]
    {
        if collect_diagnostics_flag {
            if let Some(dc) = full_diagnostics_collector.as_mut() {
                dc.c_std_matrix_dims = Some(condensed_data_matrix.dim());
                if !condensed_data_matrix.is_empty() {
                    dc.c_std_matrix_fro_norm = Some(compute_frob_norm_f32(&condensed_data_matrix.view()) as f64);
                    
                    // Sample column means and std devs (they should be ~0 and ~1)
                    let num_cols_to_sample = 10.min(condensed_data_matrix.ncols());
                    if num_cols_to_sample > 0 {
                        let mut means_sample = Vec::with_capacity(num_cols_to_sample);
                        let mut stds_sample = Vec::with_capacity(num_cols_to_sample);
                        for i in 0..num_cols_to_sample {
                            // This samples columns from the standardized matrix (features are rows)
                            // To sample feature characteristics, we'd sample rows.
                            // The spec asks for C_std_col_means/stds. C_std is features x samples.
                            // So we need to sample columns of C_std.
                            // This means we are sampling across features for a few samples.
                            // This seems transposed from typical expectation.
                            // If C_std is features x samples, then "column means" means mean of each sample's scores over features.
                            // Let's assume the spec meant "row means/stds" for C_std (i.e. for each standardized feature).
                            let feature_row = condensed_data_matrix.row(i); // Sample first few features
                            means_sample.push(feature_row.mean().unwrap_or(0.0) as f64); // Should be ~0
                             let variance = feature_row.mapv(|x| (x - (feature_row.mean().unwrap_or(0.0))).powi(2)).mean().unwrap_or(0.0);
                            stds_sample.push(variance.sqrt() as f64); // Should be ~1
                        }
                        dc.c_std_col_means_sample = Some(means_sample); // This is actually row means
                        dc.c_std_col_std_devs_sample = Some(stds_sample); // This is actually row stds
                         dc.notes.push_str(" Note: c_std_col_means_sample and c_std_col_std_devs_sample actually store ROW means/stds of C_std due to typical interpretation. ");
                    }

                } else {
                    dc.c_std_matrix_fro_norm = Some(0.0);
                }
            }
        }
    }
    Ok(StandardizedCondensedFeatures { data: condensed_data_matrix })
}

// --- Helper functions for reordering ndarray structures ---

/// Reorders the columns of a 2D array (`Array2`) based on a given slice of indices.
/// Returns a new owned `Array2<T>` with columns in the specified order.
///
/// # Arguments
/// * `matrix`: A reference to the `Array2<T>` whose columns are to be reordered.
/// * `order`: A slice of `usize` representing the new order of columns.
///            Each index in `order` refers to a column index in the original `matrix`.
///
/// # Panics
/// This function will panic if any index in `order` is out of bounds for the columns of `matrix`.
/// It also panics if `Array2::from_shape_vec` fails due to an invalid shape (e.g. for empty order).
pub fn reorder_columns_owned<T: Clone>(matrix: &Array2<T>, order: &[usize]) -> Array2<T> {
    if order.is_empty() {
        // Return a matrix with the original number of rows but 0 columns.
        // Ensure that if matrix.nrows() is 0, this still behaves correctly.
        let shape = (matrix.nrows(), 0);
        return Array2::from_shape_vec(shape, vec![]).expect("Shape error for empty order");
    }
    // `select` creates a view. We need an owned array.
    matrix.select(Axis(1), order).to_owned()
}

/// Reorders the elements of a 1D array (`Array1`) based on a given slice of indices.
/// Returns a new owned `Array1<T>` with elements in the specified order.
///
/// # Arguments
/// * `array`: A reference to the `Array1<T>` whose elements are to be reordered.
/// * `order`: A slice of `usize` representing the new order of elements.
///            Each index in `order` refers to an element index in the original `array`.
///
/// # Panics
/// This function will panic if any index in `order` is out of bounds for the elements of `array`.
pub fn reorder_array_owned<T: Clone>(array: &Array1<T>, order: &[usize]) -> Array1<T> {
    if order.is_empty() {
        return Array1::from_vec(vec![]);
    }
    // `select` for Array1 is also along Axis(0).
    array.select(Axis(0), order).to_owned()
}

// --- Main Algorithm Orchestrator Struct Definition ---

/// Orchestrates the EigenSNP PCA algorithm.
/// Holds the configuration and provides the main execution method.
///
/// ## Numerical Precision
/// This algorithm primarily utilizes `f32` (single-precision floating point) numbers
/// for its matrix operations to optimize for memory efficiency and performance,
/// which are critical for large genomic datasets.
///
/// Key considerations regarding precision:
/// - **General Matrix Operations:** Most internal matrix multiplications, especially those
///   performed via `ndarray::dot()` (which typically delegates to BLAS `sgemm` routines),
///   use `f32` for both the elements and the internal accumulation during the dot product.
///   For very large matrices (e.g., a large number of samples $N$ or SNPs $D$), this `f32`
///   accumulation can lead to some loss of precision compared to an `f64` accumulation.
/// - **Specific `f64` Accumulation:** For certain critical intermediate sums where precision
///   is paramount and the number of summed elements can be particularly large (e.g.,
///   the construction of the $S_{int} = X V_{QR}^*$ matrix in
///   `compute_rotated_final_outputs`), the algorithm explicitly uses `f64` for accumulation
///   of `f32` intermediate products. This helps mitigate precision loss for these specific sums.
/// - **Output Precision:** Final PC scores and SNP loadings are returned as `f32` matrices.
///   Eigenvalues, however, are returned as an `f64` array.
///
/// This design represents a practical trade-off between computational resources and numerical
/// precision for typical PCA applications in genomics.
#[derive(Debug, Clone)]
pub struct EigenSNPCoreAlgorithm {
    config: EigenSNPCoreAlgorithmConfig,
}

/// Configuration for the core EigenSNP PCA algorithm's internal parameters.
/// These parameters define the behavior of various algorithmic stages.
#[derive(Clone, Debug)]
pub struct EigenSNPCoreAlgorithmConfig {
    /// Factor of total samples (N) to consider for the N_s subset size when learning local bases.
    pub subset_factor_for_local_basis_learning: f64,
    /// Minimum number of samples for the N_s subset.
    pub min_subset_size_for_local_basis_learning: usize,
    /// Maximum number of samples for the N_s subset.
    pub max_subset_size_for_local_basis_learning: usize,

    /// Number of local eigenSNPs (principal components) to extract per LD block (c_p).
    pub components_per_ld_block: usize,

    /// Target number of global Principal Components (K) to compute.
    pub target_num_global_pcs: usize,
    /// Number of additional random dimensions for sketching in the global RSVD stage (L_glob = K_target + this).
    pub global_pca_sketch_oversampling: usize,
    /// Number of power iterations for the global RSVD on the condensed feature matrix.
    pub global_pca_num_power_iterations: usize,
    
    /// Number of additional random dimensions for sketching in the local RSVD stage (L_local = c_p + this).
    pub local_rsvd_sketch_oversampling: usize, 
    /// Number of power iterations for the local RSVD stage.
    pub local_rsvd_num_power_iterations: usize,

    /// Seed for the random number generator used in RSVD stages.
    pub random_seed: u64,

    /// Defines the number of SNPs to process in each parallel strip/chunk during
    /// stages like refined SNP loading calculation and intermediate score calculation.
    /// This helps manage memory for very large SNP datasets by processing them
    /// in smaller, more manageable vertical strips.
    /// Must be greater than 0. A typical value might be 2000-10000.
    pub snp_processing_strip_size: usize,
    /// Number of refinement passes for SNP loadings and sample scores. Default is 1.
    /// Pass 1: V_qr = orth(X U_scores_initial), S_int = X^T V_qr. SVD(S_int) gives U_rot, S_prime, V_rot.
    ///         Final: S_final = U_rot S_prime, V_final = V_qr V_rot.
    /// Pass 2 (if refine_pass_count >= 2): Use S_final (from pass 1) as new U_scores.
    ///         V_qr_p2 = orth(X S_final_p1), S_int_p2 = X^T V_qr_p2. SVD(S_int_p2) gives U_rot_p2, S_prime_p2, V_rot_p2.
    ///         Final_p2: S_final_p2 = U_rot_p2 S_prime_p2, V_final_p2 = V_qr_p2 V_rot_p2.
    /// Additional passes follow the same pattern.
    pub refine_pass_count: usize,
    /// Whether to collect detailed diagnostics during PCA computation.
    pub collect_diagnostics: bool,
    /// Optional: If set, specifies the `LdBlockListId` (index in the input `ld_block_specifications` list)
    /// for which detailed rSVD step diagnostics should be traced during local basis learning.
    /// This is only active if `collect_diagnostics` is also true and the "enable-eigensnp-diagnostics" feature is enabled.
    #[cfg(feature = "enable-eigensnp-diagnostics")]
    pub diagnostic_block_list_id_to_trace: Option<usize>,
}

impl Default for EigenSNPCoreAlgorithmConfig {
    /// Provides sensible default parameters for the EigenSNP PCA algorithm.
    fn default() -> Self {
        EigenSNPCoreAlgorithmConfig {
            subset_factor_for_local_basis_learning: 0.075,
            min_subset_size_for_local_basis_learning: 10_000,
            max_subset_size_for_local_basis_learning: 40_000,
            components_per_ld_block: 7,
            target_num_global_pcs: 15,
            global_pca_sketch_oversampling: 10,
            global_pca_num_power_iterations: 2,
            local_rsvd_sketch_oversampling: 10, 
            local_rsvd_num_power_iterations: 2, 
            random_seed: 2025,
            snp_processing_strip_size: 2000, // Default based on previous hardcoded value
            refine_pass_count: 1, // Default to 1 refinement pass
            collect_diagnostics: false,
            #[cfg(feature = "enable-eigensnp-diagnostics")]
            diagnostic_block_list_id_to_trace: None,
        }
    }
}

impl EigenSNPCoreAlgorithm {
    /// Creates a new `EigenSNPCoreAlgorithm` runner with the given configuration.
    pub fn new(config: EigenSNPCoreAlgorithmConfig) -> Self {
        Self { config }
    }

    // --- Main Public Execution Method ---

    /// Orchestrates the entire EigenSNP PCA workflow.
    pub fn compute_pca<G: PcaReadyGenotypeAccessor>(
        &self,
        genotype_data: &G,
        ld_block_specifications: &[LdBlockSpecification],
    ) -> Result<PcaOutputWithDiagnostics, ThreadSafeStdError> {
        #[cfg(feature = "enable-eigensnp-diagnostics")]
        let mut diagnostics_collector: Option<FullPcaRunDetailedDiagnostics> = None;

        #[cfg(feature = "enable-eigensnp-diagnostics")]
        {
            if self.config.collect_diagnostics {
                let mut main_diag_collector = FullPcaRunDetailedDiagnostics::default();
                // Record config summary in notes
                main_diag_collector.notes.push_str(&format!("EigenSNPCoreAlgorithmConfig: {:?}. ", self.config));
                main_diag_collector.notes.push_str("EigenSNP PCA run started. ");
                diagnostics_collector = Some(main_diag_collector);
            }
        }

        // When 'enable-eigensnp-diagnostics' is not enabled, the 'diagnostics_collector' variable is not compiled.
        // The return type PcaOutputWithDiagnostics correctly becomes (EigenSNPCoreOutput, ()),
        // and the () is provided directly in return statements for that configuration.

        let num_total_qc_samples = genotype_data.num_qc_samples();
        let num_total_pca_snps = genotype_data.num_pca_snps();

        // Determine subset sample IDs based on config
        let desired_subset_sample_count = (self.config.subset_factor_for_local_basis_learning * num_total_qc_samples as f64).round() as usize;
        let clamped_min_subset_sample_count = desired_subset_sample_count.max(self.config.min_subset_size_for_local_basis_learning);
        // Make actual_subset_sample_count mutable here for potential override
        let mut actual_subset_sample_count = clamped_min_subset_sample_count.min(self.config.max_subset_size_for_local_basis_learning).min(num_total_qc_samples);

        info!(
            "Starting EigenSNP PCA. Target PCs={}, Total Samples={}, Subset Samples (N_s, initial)={}, Num LD Blocks={}",
            self.config.target_num_global_pcs,
            num_total_qc_samples,
            actual_subset_sample_count, // Log initial N_s before potential override
            ld_block_specifications.len()
        );
        let overall_start_time = std::time::Instant::now();

        // Input Validations
        if self.config.target_num_global_pcs == 0 {
            return Err(std::io::Error::new(std::io::ErrorKind::InvalidInput, "Target number of global PCs must be greater than 0.").into());
        }
        if num_total_pca_snps > 0 && ld_block_specifications.is_empty() {
            return Err(std::io::Error::new(std::io::ErrorKind::InvalidInput, "LD block specifications cannot be empty if PCA SNPs are present.").into());
        }
        if num_total_qc_samples == 0 {
            warn!("Genotype data has zero QC samples. Returning empty PCA output.");
            let output = EigenSNPCoreOutput {
                final_snp_principal_component_loadings: Array2::zeros((num_total_pca_snps, 0)),
                final_sample_principal_component_scores: Array2::zeros((0, 0)),
                final_principal_component_eigenvalues: Array1::zeros(0),
                num_qc_samples_used: 0,
                num_pca_snps_used: num_total_pca_snps,
                num_principal_components_computed: 0,
            };
            #[cfg(feature = "enable-eigensnp-diagnostics")]
            return Ok((output, diagnostics_collector));
            #[cfg(not(feature = "enable-eigensnp-diagnostics"))]
            return Ok((output, ())); // This line remains correct as per the new type alias
        }
        if num_total_pca_snps == 0 {
            warn!("Genotype data has zero PCA SNPs. Returning empty PCA output.");
            let output = EigenSNPCoreOutput {
                final_snp_principal_component_loadings: Array2::zeros((0, 0)),
                final_sample_principal_component_scores: Array2::zeros((num_total_qc_samples, 0)),
                final_principal_component_eigenvalues: Array1::zeros(0),
                num_qc_samples_used: num_total_qc_samples,
                num_pca_snps_used: 0,
                num_principal_components_computed: 0,
            };
            #[cfg(feature = "enable-eigensnp-diagnostics")]
            return Ok((output, diagnostics_collector));
            #[cfg(not(feature = "enable-eigensnp-diagnostics"))]
            return Ok((output, ())); // This line also remains correct
        }

        // --- START DIAGNOSTIC MODIFICATION ---
        let subset_sample_ids_selected: Vec<QcSampleId>; // Removed mut as it's assigned in each branch
        let is_diagnostic_target_test = 
            num_total_qc_samples == 200 && 
            (num_total_pca_snps >= 950 && num_total_pca_snps <= 1050); // Approximate SNP count

        if is_diagnostic_target_test {
            log::warn!(
                "DIAGNOSTIC MODE ACTIVE: Using ALL {} samples for local basis learning (N_s = N) for test_pc_correlation_structured_1000snps_200samples_5truepcs scenario. Original N_s was {}.", 
                num_total_qc_samples, actual_subset_sample_count
            );
            actual_subset_sample_count = num_total_qc_samples; // Override N_s
            subset_sample_ids_selected = (0..num_total_qc_samples).map(QcSampleId).collect();
            // Update the info log for N_s if it was changed
            info!(
                "DIAGNOSTIC MODE: Overridden Subset Samples (N_s) = {}",
                actual_subset_sample_count
            );
        } else {
            // Original logic for selecting subset_sample_ids_selected
            if actual_subset_sample_count > 0 {
                let mut rng_subset_selection = ChaCha8Rng::seed_from_u64(self.config.random_seed);
                let subset_indices: Vec<usize> = rand::seq::index::sample(&mut rng_subset_selection, num_total_qc_samples, actual_subset_sample_count).into_vec();
                subset_sample_ids_selected = subset_indices.into_iter().map(QcSampleId).collect();
            } else {
                 if num_total_qc_samples > 0 && ld_block_specifications.iter().any(|b| b.num_snps_in_block() > 0) {
                     log::warn!("Calculated N_s is 0 (and not in diagnostic override), but total samples > 0 and blocks have SNPs. This situation is problematic for learning local bases.");
                     return Err(std::io::Error::new(std::io::ErrorKind::InvalidInput, "Subset size (N_s) for local basis learning is 0, but samples and SNP blocks are present.").into());
                 }
                 subset_sample_ids_selected = Vec::new();
            }
        }
        // --- END DIAGNOSTIC MODIFICATION ---

        let local_bases_learning_start_time = std::time::Instant::now();
        let all_block_local_bases = self.learn_all_ld_block_local_bases(
            genotype_data,
            ld_block_specifications,
            &subset_sample_ids_selected,
            #[cfg(feature = "enable-eigensnp-diagnostics")]
            diagnostics_collector.as_mut().map(|dc| &mut dc.per_block_diagnostics),
            #[cfg(not(feature = "enable-eigensnp-diagnostics"))]
            None,
        )?;
        info!("Learned local SNP bases in {:?}", local_bases_learning_start_time.elapsed());

        let condensed_matrix_construction_start_time = std::time::Instant::now();
        let raw_condensed_feature_matrix = self.project_all_samples_onto_local_bases(
            genotype_data,
            ld_block_specifications,
            &all_block_local_bases,
            num_total_qc_samples,
            #[cfg(feature = "enable-eigensnp-diagnostics")]
            diagnostics_collector.as_mut(),
            #[cfg(not(feature = "enable-eigensnp-diagnostics"))]
            None,
        )?;
        info!("Constructed raw condensed feature matrix in {:?}", condensed_matrix_construction_start_time.elapsed());

        let condensed_matrix_standardization_start_time = std::time::Instant::now();
        let standardized_condensed_feature_matrix =
            standardize_raw_condensed_features(
                raw_condensed_feature_matrix,
                self.config.collect_diagnostics,
                #[cfg(feature = "enable-eigensnp-diagnostics")]
                diagnostics_collector.as_mut(),
                #[cfg(not(feature = "enable-eigensnp-diagnostics"))]
                None,
            )?; 
        info!("Standardized condensed feature matrix in {:?}", condensed_matrix_standardization_start_time.elapsed());

        let initial_global_pca_start_time = std::time::Instant::now();
        let mut current_sample_scores = self.compute_pca_on_standardized_condensed_features_via_rsvd(
            &standardized_condensed_feature_matrix,
            #[cfg(feature = "enable-eigensnp-diagnostics")]
            diagnostics_collector.as_mut().and_then(|dc| dc.global_pca_diag.as_mut().map(|gpd_box| gpd_box.as_mut())),
            #[cfg(not(feature = "enable-eigensnp-diagnostics"))]
            None,
        )?;
        info!("Computed initial global PCA on condensed features in {:?}", initial_global_pca_start_time.elapsed());

        let mut num_principal_components_computed_final = current_sample_scores.scores.ncols();
        if num_principal_components_computed_final == 0 {
            warn!("Initial PCA on condensed features yielded 0 components. Returning empty PCA output.");
            let output = EigenSNPCoreOutput {
                final_snp_principal_component_loadings: Array2::zeros((num_total_pca_snps,0)),
                final_sample_principal_component_scores: Array2::zeros((num_total_qc_samples,0)),
                final_principal_component_eigenvalues: Array1::zeros(0),
                num_qc_samples_used: num_total_qc_samples,
                num_pca_snps_used: num_total_pca_snps,
                num_principal_components_computed: 0,
            };
            #[cfg(feature = "enable-eigensnp-diagnostics")]
            return Ok((output, diagnostics_collector));
            #[cfg(not(feature = "enable-eigensnp-diagnostics"))]
            return Ok((output, ())); // Correct
        }
        
        let mut final_sorted_snp_loadings: Array2<f32> = Array2::zeros((num_total_pca_snps, 0));
        let mut final_sorted_eigenvalues: Array1<f64> = Array1::zeros(0);


        // Refinement Loop
        // The loop will run self.config.refine_pass_count times.
        // Pass 1 uses initial_sample_pc_scores. Subsequent passes use scores from the previous iteration.
        for pass_num in 1..=self.config.refine_pass_count.max(1) { // Ensure at least one pass
            
            #[cfg(feature = "enable-eigensnp-diagnostics")]
            let mut current_sr_pass_detail_option: Option<SrPassDetail> = None;
            #[cfg(feature = "enable-eigensnp-diagnostics")]
            {
                if self.config.collect_diagnostics && diagnostics_collector.is_some() {
                    let mut detail = SrPassDetail::default();
                    detail.pass_num = pass_num;
                    current_sr_pass_detail_option = Some(detail);
                }
            }

            debug!(
                "Starting Refinement Pass {} with {} PCs from previous step.", 
                pass_num, 
                current_sample_scores.scores.ncols()
            );

            if current_sample_scores.scores.ncols() == 0 {
                warn!("Refinement Pass {}: Input scores have 0 components. Cannot proceed with refinement.", pass_num);
                // If this happens on pass 1, it means initial PCA failed to produce components.
                // If on later passes, it means a previous refinement pass resulted in 0 components.
                // In either case, we should return the current (empty or near-empty) state.
                // If final_sorted_snp_loadings is still its initial empty state, populate with zeros.
                if pass_num == 1 { // Ensure output shapes are consistent if initial scores are empty
                     final_sorted_snp_loadings = Array2::zeros((num_total_pca_snps,0));
                } // otherwise, final_sorted_snp_loadings holds results from previous valid pass
                num_principal_components_computed_final = 0; // Update final count
                break; // Exit refinement loop
            }

            let loadings_refinement_start_time = std::time::Instant::now();
            let v_qr_snp_loadings = self.compute_refined_snp_loadings(
                genotype_data,
                &current_sample_scores, // Use scores from previous step (or initial if pass 1)
                #[cfg(feature = "enable-eigensnp-diagnostics")]
                current_sr_pass_detail_option.as_mut(),
                #[cfg(not(feature = "enable-eigensnp-diagnostics"))]
                None,
            )?;
            info!("Pass {}: Computed QR-based SNP loadings (intermediate V_qr) in {:?}", pass_num, loadings_refinement_start_time.elapsed());
            
            if v_qr_snp_loadings.ncols() == 0 {
                warn!("Pass {}: Intermediate QR-based SNP loadings (V_qr) resulted in 0 components. Ending refinement.", pass_num);
                if pass_num == 1 { // If first pass fails to produce V_qr, ensure empty loadings
                    final_sorted_snp_loadings = v_qr_snp_loadings; // This will be D x 0
                } // otherwise, final_sorted_snp_loadings holds results from previous valid pass
                num_principal_components_computed_final = 0;
                break; // Exit refinement loop
            }

            let final_outputs_computation_start_time = std::time::Instant::now();
            let (
                sorted_scores_this_pass,
                sorted_eigenvalues_this_pass,
                sorted_loadings_this_pass
            ) = self.compute_rotated_final_outputs(
                genotype_data,
                &v_qr_snp_loadings.view(),
                num_total_qc_samples,
                #[cfg(feature = "enable-eigensnp-diagnostics")]
                current_sr_pass_detail_option.as_mut(),
                #[cfg(not(feature = "enable-eigensnp-diagnostics"))]
                None,
            )?;
            info!("Pass {}: Computed final rotated scores, eigenvalues, and loadings in {:?}", pass_num, final_outputs_computation_start_time.elapsed());

            // Update current_sample_scores for the next iteration (if any)
            // The scores from compute_rotated_final_outputs are S_final = U_rot * S_prime,
            // which is what we need as input (U_scores^*) for the next compute_refined_snp_loadings.
            current_sample_scores = InitialSamplePcScores { scores: sorted_scores_this_pass.clone() }; // Clone, as sorted_scores_this_pass is moved to final output if last pass
            
            // Store the results of this pass as the current "final" results.
            // If this is the last pass, these will be the ones returned.
            final_sorted_snp_loadings = sorted_loadings_this_pass;
            final_sorted_eigenvalues = sorted_eigenvalues_this_pass;
            num_principal_components_computed_final = final_sorted_snp_loadings.ncols();

            if num_principal_components_computed_final == 0 {
                warn!("Pass {}: Refinement resulted in 0 final components. Ending refinement.", pass_num);
                break; // Exit refinement loop
            }

            #[cfg(feature = "enable-eigensnp-diagnostics")]
            {
                if let (Some(dc), Some(sr_detail)) = (diagnostics_collector.as_mut(), current_sr_pass_detail_option) {
                    if self.config.collect_diagnostics {
                        dc.sr_pass_details.push(sr_detail);
                    }
                }
            }
        }
        // End of Refinement Loop

        // current_sample_scores now holds the sample scores from the last completed refinement pass.
        // final_sorted_snp_loadings and final_sorted_eigenvalues also hold results from the last completed pass.
        let final_sorted_sample_scores = current_sample_scores.scores; // These are the scores corresponding to the final loadings/eigenvalues

        info!(
            "EigenSNP PCA completed in {:?}. Computed {} Principal Components.",
            overall_start_time.elapsed(),
            num_principal_components_computed_final
        );

        let output_final = EigenSNPCoreOutput {
            final_snp_principal_component_loadings: final_sorted_snp_loadings,
            final_sample_principal_component_scores: final_sorted_sample_scores,
            final_principal_component_eigenvalues: final_sorted_eigenvalues,
            num_qc_samples_used: num_total_qc_samples,
            num_pca_snps_used: genotype_data.num_pca_snps(),
            num_principal_components_computed: num_principal_components_computed_final,
        };

        #[cfg(feature = "enable-eigensnp-diagnostics")]
        {
            if let Some(dc) = diagnostics_collector.as_mut() {
                if let Some(rt) = overall_start_time.elapsed().as_secs_f64_safe() {
                    dc.total_runtime_seconds = Some(rt);
                }
                dc.notes.push_str("EigenSNP PCA run finished. ");
            }
            // The return value structure now matches PcaOutputWithDiagnostics
            Ok((output_final, diagnostics_collector))
        }
        #[cfg(not(feature = "enable-eigensnp-diagnostics"))]
        {
            // This also matches PcaOutputWithDiagnostics where the second element is ()
            Ok((output_final, ()))
        }
}

    // fn learn_all_ld_block_local_bases... (the trait was moved from here)

    fn learn_all_ld_block_local_bases<G: PcaReadyGenotypeAccessor>(
        &self,
        genotype_data: &G,
        ld_block_specs: &[LdBlockSpecification],
        subset_sample_ids: &[QcSampleId],
        #[cfg(feature = "enable-eigensnp-diagnostics")] mut diagnostics_collector: Option<&mut Vec<crate::diagnostics::PerBlockLocalBasisDiagnostics>>, // Added mut
        #[cfg(not(feature = "enable-eigensnp-diagnostics"))] _diagnostics_collector_param: Option<()>, // Renamed to avoid conflict
    ) -> Result<Vec<LocalBasisWithDiagnostics>, ThreadSafeStdError> {
        info!(
            "Learning local eigenSNP bases for {} LD blocks using N_subset = {} samples.",
            ld_block_specs.len(),
            subset_sample_ids.len()
        );

        if subset_sample_ids.is_empty() {
            let any_snps_in_blocks = ld_block_specs.iter().any(|b| b.num_snps_in_block() > 0);
            if any_snps_in_blocks {
                return Err(std::io::Error::new(std::io::ErrorKind::InvalidInput, "Subset sample IDs for local basis learning cannot be empty if LD blocks contain SNPs.").into());
            }
        }

        let local_bases_results: Vec<Result<LocalBasisWithDiagnostics, ThreadSafeStdError>> = ld_block_specs
            .par_iter()
            .enumerate()
            .map(|(block_idx_val, block_spec)| {
                let block_list_id = LdBlockListId(block_idx_val);
                let block_tag = &block_spec.user_defined_block_tag;
                let num_snps_in_this_block_spec = block_spec.num_snps_in_block();

                debug!("Learn Local Bases: Processing block_id {:?} (tag: '{}'), num_snps_in_spec: {}.",
                       block_list_id, block_tag, num_snps_in_this_block_spec);

                // Initialize per_block_diag_entry_for_map here, outside the if/else for num_snps_in_this_block_spec
                #[cfg(feature = "enable-eigensnp-diagnostics")]
                let mut per_block_diag_entry_for_map = {
                    let mut entry = PerBlockLocalBasisDiagnostics::default();
                    if diagnostics_collector.is_some() && self.config.collect_diagnostics {
                        entry.block_id = block_list_id.0.to_string();
                        entry.notes = format!("Processing LD Block tag: {}", block_tag);
                        // Initial u_p_dims and other fields will be updated later if actual data is processed
                    }
                    entry
                };

                let basis_vectors_for_block = if num_snps_in_this_block_spec == 0 {
                    trace!("Block {}: Is empty of SNPs, creating empty basis.", block_tag);
                    #[cfg(feature = "enable-eigensnp-diagnostics")]
                    {
                        if diagnostics_collector.is_some() && self.config.collect_diagnostics {
                            per_block_diag_entry_for_map.notes.push_str(" ;Block empty of SNPs per spec.");
                            per_block_diag_entry_for_map.u_p_dims = Some((0,0)); // Explicitly set for empty block
                        }
                    }
                    Array2::<f32>::zeros((0, 0))
                } else {
                    let genotype_block_for_subset_samples = // X_sp
                        genotype_data.get_standardized_snp_sample_block(
                            &block_spec.pca_snp_ids_in_block,
                            subset_sample_ids,
                        ).map_err(|e_accessor| Box::new(std::io::Error::new(std::io::ErrorKind::Other, format!("Failed to get standardized SNP/sample block for block ID {:?} ({}): {}", block_list_id, block_tag, e_accessor))) as ThreadSafeStdError)?;
                    
                    debug!("Block {}: X_sp (subset genotype block) dimensions: {:?}", 
                           block_tag, genotype_block_for_subset_samples.dim());

                    #[cfg(feature = "enable-eigensnp-diagnostics")]
                    {
                        if diagnostics_collector.is_some() && self.config.collect_diagnostics {
                            let (r,c) = genotype_block_for_subset_samples.dim();
                            per_block_diag_entry_for_map.input_x_s_p_dims = Some((r,c));
                            per_block_diag_entry_for_map.notes.push_str(&format!(", X_s_p dims: ({}, {})", r, c));
                            if !genotype_block_for_subset_samples.is_empty() {
                                per_block_diag_entry_for_map.input_x_s_p_fro_norm = Some(compute_frob_norm_f32(&genotype_block_for_subset_samples.view()) as f64);
                                let x_s_p_f64 = genotype_block_for_subset_samples.mapv(|x_val| x_val as f64);
                                per_block_diag_entry_for_map.input_x_s_p_condition_number = compute_condition_number_via_svd_f64(&x_s_p_f64.view());
                            }
                        }
                    }

                    if !genotype_block_for_subset_samples.is_empty() {
                        let norm_x_sp = genotype_block_for_subset_samples.view().mapv(|x| x*x).sum().sqrt();
                        trace!("Block {}: X_sp Frobenius norm: {:.4e}", block_tag, norm_x_sp);
                    }

                    let actual_num_snps_in_block = genotype_block_for_subset_samples.nrows();
                    let actual_num_subset_samples = genotype_block_for_subset_samples.ncols();
                    
                    let num_components_to_extract = self.config.components_per_ld_block
                        .min(actual_num_snps_in_block)
                        .min(if actual_num_subset_samples > 0 { actual_num_subset_samples } else { 0 });

                    // This 'if' block is now part of the 'else' for 'num_snps_in_this_block_spec > 0'
                    // It determines the content of 'basis_vectors_for_block'
                    if num_components_to_extract == 0 {
                        debug!(
                            "Block {}: Num components to extract is 0 (SNPs_in_block={}, N_subset={}, Configured_cp={}), creating empty basis.", 
                            block_tag,
                            actual_num_snps_in_block, 
                            actual_num_subset_samples,
                            self.config.components_per_ld_block
                        );
                        
                        #[cfg(feature = "enable-eigensnp-diagnostics")]
                        {
                            // per_block_diag_entry_for_map is already defined and mutable.
                            // Just update its fields for this specific early exit path.
                            if diagnostics_collector.is_some() && self.config.collect_diagnostics {
                                per_block_diag_entry_for_map.notes = format!(
                                   "Num components to extract is 0 for block tag: {}. SNPs in block spec: {}, Actual subset samples: {}. Original notes: {}",
                                   block_tag, num_snps_in_this_block_spec, actual_num_subset_samples, per_block_diag_entry_for_map.notes
                                );
                                per_block_diag_entry_for_map.u_p_dims = Some((actual_num_snps_in_block, 0));
                            }
                        }
                        // Set basis_vectors_for_block to empty and let flow continue to the end of the closure.
                        // The early return is removed.
                        Array2::<f32>::zeros((actual_num_snps_in_block, 0))
                    } else {
                        let local_seed = self.config.random_seed.wrapping_add(block_idx_val as u64);

                        // per_block_diag_entry_for_map is already initialized.
                        // Diagnostics related to X_s_p were already added above.

                        let local_basis_vectors_f32 = Self::perform_randomized_svd_for_loadings( // Up_star
                            &genotype_block_for_subset_samples.view(),
                            num_components_to_extract,
                            self.config.local_rsvd_sketch_oversampling,
                            self.config.local_rsvd_num_power_iterations,
                            local_seed,
                            #[cfg(feature = "enable-eigensnp-diagnostics")]
                            diagnostics_collector.as_ref().and_then(|_| {
                                if self.config.collect_diagnostics && self.config.diagnostic_block_list_id_to_trace == Some(block_list_id.0) {
                                    Some(&mut per_block_diag_entry_for_map.rsvd_stages)
                                } else { None }
                            }),
                            #[cfg(not(feature = "enable-eigensnp-diagnostics"))]
                            None,
                        ).map_err(|e_rsvd| -> ThreadSafeStdError {
                            Box::new(std::io::Error::new(std::io::ErrorKind::Other, format!("Local RSVD failed for block ID {:?} ({}): {}", block_list_id, block_tag, e_rsvd)))
                        })?;

                        debug!("Block {}: Local basis vectors (Up_star) dimensions: {:?}", block_tag, local_basis_vectors_f32.dim());

                        #[cfg(feature = "enable-eigensnp-diagnostics")]
                        {
                            if diagnostics_collector.is_some() && self.config.collect_diagnostics {
                                let (r_up, c_up) = local_basis_vectors_f32.dim();
                                // Update the u_p_dims field of the already defined per_block_diag_entry_for_map
                                per_block_diag_entry_for_map.u_p_dims = Some((r_up, c_up)); 
                                if !local_basis_vectors_f32.is_empty() {
                                    per_block_diag_entry_for_map.u_p_fro_norm = Some(compute_frob_norm_f32(&local_basis_vectors_f32.view()) as f64);
                                    per_block_diag_entry_for_map.u_p_orthogonality_error = compute_orthogonality_error_f32(&local_basis_vectors_f32.view());
                                    per_block_diag_entry_for_map.u_p_condition_number = compute_condition_number_via_svd_f32(&local_basis_vectors_f32.view());
                                }
                                if self.config.diagnostic_block_list_id_to_trace == Some(block_list_id.0) && !genotype_block_for_subset_samples.is_empty() {
                                    let x_s_p_f64 = genotype_block_for_subset_samples.mapv(|x_val| x_val as f64);
                                    let backend_f64 = LinAlgBackendProvider::<f64>::new();
                                    match backend_f64.svd_into(x_s_p_f64, true, false) {
                                        Ok(svd_out_f64) => {
                                            if let Some(u_true_f64) = svd_out_f64.u {
                                                let k_to_compare = local_basis_vectors_f32.ncols().min(u_true_f64.ncols());
                                                if k_to_compare > 0 {
                                                    let u_p_f32_view = local_basis_vectors_f32.slice_axis(Axis(1), ndarray::Slice::from(0..k_to_compare));
                                                    let u_true_f64_view = u_true_f64.slice_axis(Axis(1), ndarray::Slice::from(0..k_to_compare));
                                                    per_block_diag_entry_for_map.u_correlation_vs_f64_truth = 
                                                        compute_matrix_column_correlations_abs(&u_p_f32_view, &u_true_f64_view.view());
                                                }
                                            } else { per_block_diag_entry_for_map.notes.push_str(" ;f64 SVD U_true was None"); }
                                        }
                                        Err(e) => { per_block_diag_entry_for_map.notes.push_str(&format!(" ;f64 SVD for U_true failed: {}", e)); }
                                    }
                                }
                            }
                        }
                        local_basis_vectors_f32
                    }
                }; // End of basis_vectors_for_block assignment
                
                let basis_result = PerBlockLocalSnpBasis {
                    block_list_id,
                    basis_vectors: basis_vectors_for_block,
                };

                // Now, per_block_diag_entry_for_map is guaranteed to be in scope.
                #[cfg(feature = "enable-eigensnp-diagnostics")]
                let diag_to_return = per_block_diag_entry_for_map;
                #[cfg(not(feature = "enable-eigensnp-diagnostics"))]
                let diag_to_return = ();

                Ok((basis_result, diag_to_return))
            })
            .collect();
        
        // Separate results and diagnostics
        let mut final_results_tuples = Vec::with_capacity(local_bases_results.len());

        #[cfg(feature = "enable-eigensnp-diagnostics")]
        let mut collected_diagnostics_entries: Vec<crate::diagnostics::PerBlockLocalBasisDiagnostics> = Vec::new();

        for result_item_tuple in local_bases_results {
            // Each item in local_bases_results is Result<(PerBlockLocalSnpBasis, ActualDiagType), ThreadSafeStdError>>
            // where ActualDiagType is PerBlockLocalBasisDiagnostics or ()
            let (basis_result_item, diag_entry_for_this_block) = result_item_tuple?;

            #[cfg(feature = "enable-eigensnp-diagnostics")]
            {
                // Here, diag_entry_for_this_block is PerBlockLocalBasisDiagnostics
                // Ensure self.config.collect_diagnostics is the primary guard.
                // The diagnostics_collector.is_some() check is also good to ensure it's not None
                // if self.config.collect_diagnostics was true but initialization somehow failed (though less likely).
                if self.config.collect_diagnostics && diagnostics_collector.is_some() {
                    collected_diagnostics_entries.push(diag_entry_for_this_block.clone()); // Clone and store
                }
            }
            // If diagnostics are not enabled, diag_entry_for_this_block is (), which is Copy.
            // The final_results_tuples will store (PerBlockLocalSnpBasis, ActualDiagType)
            // where ActualDiagType is () if not collecting, or the moved original diag if collecting but not pushing to main collector yet.
            // To simplify, we always push the (basis, original_diag_entry) to final_results_tuples.
            // The collected_diagnostics_entries vector is now the primary source for the main diagnostics collector.
            final_results_tuples.push((basis_result_item, diag_entry_for_this_block));
        }

        #[cfg(feature = "enable-eigensnp-diagnostics")]
        {
            // Ensure this whole block is guarded by self.config.collect_diagnostics as well
            if self.config.collect_diagnostics {
                if let Some(dc_vec_mut) = diagnostics_collector.as_mut() {
                    dc_vec_mut.extend(collected_diagnostics_entries);
                }
            }
        }

        // The type of final_results_tuples is Vec<(PerBlockLocalSnpBasis, LocalBasisWithDiagnostics::Item2)>
        // which is Vec<(PerBlockLocalSnpBasis, PerBlockLocalBasisDiagnostics)> or Vec<(PerBlockLocalSnpBasis, ())>
        // This matches the required return type Vec<LocalBasisWithDiagnostics>.
        let final_results_with_conditional_diagnostics = final_results_tuples;

        info!("Successfully learned local eigenSNP bases for all blocks.");
        Ok(final_results_with_conditional_diagnostics)
    }

    fn project_all_samples_onto_local_bases<G: PcaReadyGenotypeAccessor>(
        &self,
        genotype_data: &G,
        ld_block_specs: &[LdBlockSpecification],
        all_local_bases: &[LocalBasisWithDiagnostics], 
        num_total_qc_samples: usize,
        #[cfg(feature = "enable-eigensnp-diagnostics")] mut full_diagnostics_collector: Option<&mut crate::diagnostics::FullPcaRunDetailedDiagnostics>,
        #[cfg(not(feature = "enable-eigensnp-diagnostics"))] _full_diagnostics_collector: Option<()>,
    ) -> Result<RawCondensedFeatures, ThreadSafeStdError> {
        assert_eq!(
            ld_block_specs.len(),
            all_local_bases.len(),
            "Mismatch between LD block specifications count ({}) and learned local bases count ({}). Ensure each LD block has a corresponding local basis entry.",
            ld_block_specs.len(),
            all_local_bases.len()
        );
        info!(
            "Projecting {} total QC samples onto local bases to construct condensed feature matrix.",
            num_total_qc_samples
        );

        let total_num_condensed_features: usize = all_local_bases.iter().map(|basis| basis.0.basis_vectors.ncols()).sum();

        if total_num_condensed_features == 0 {
            info!("Total condensed features is 0. Returning empty RawCondensedFeatures.");
            return Ok(RawCondensedFeatures {
                data: Array2::<f32>::zeros((0, num_total_qc_samples)),
            });
        }
        debug!("Total number of condensed features (rows in A_eigen) = {}", total_num_condensed_features);

        let mut raw_condensed_data_matrix =
            Array2::<f32>::zeros((total_num_condensed_features, num_total_qc_samples));
        let mut current_condensed_feature_row_offset = 0;

        let all_qc_sample_ids: Vec<QcSampleId> = (0..num_total_qc_samples).map(QcSampleId).collect();

        for block_idx in 0..ld_block_specs.len() {
            let block_spec = &ld_block_specs[block_idx];
            let block_tag = &block_spec.user_defined_block_tag;
        let (local_basis_data, _) = &all_local_bases[block_idx]; // Destructure the tuple
            
        let local_snp_basis_vectors = &local_basis_data.basis_vectors;
            let num_components_this_block = local_snp_basis_vectors.ncols();

            if block_spec.num_snps_in_block() == 0 || num_components_this_block == 0 {
                trace!("Project Samples: Skipping block {} for projection: num_snps={} or num_local_components=0.", 
                       block_tag, block_spec.num_snps_in_block());
                continue;
            }
            
            let genotype_data_for_block_all_samples = genotype_data.get_standardized_snp_sample_block(
                &block_spec.pca_snp_ids_in_block,
                &all_qc_sample_ids,
            ).map_err(|e_accessor| Box::new(std::io::Error::new(std::io::ErrorKind::Other, format!("Failed to get standardized SNP/sample block during projection for block '{}': {}", block_tag, e_accessor))) as ThreadSafeStdError)?;
            
            // projected_scores_for_block = Sp_star = Up_star.T * Xp (cp x N)
            let projected_scores_for_block = Self::dot_product_at_b_mixed_precision(&local_snp_basis_vectors.view(), &genotype_data_for_block_all_samples.view())?;

            debug!("Block {}: Projected scores (Sp_star) dimensions: {:?}", 
                   block_tag, projected_scores_for_block.dim());
            if !projected_scores_for_block.is_empty() {
                let norm_sp_star = projected_scores_for_block.view().mapv(|x| x*x).sum().sqrt();
                trace!("Block {}: Projected scores (Sp_star) Frobenius norm: {:.4e}", 
                       block_tag, norm_sp_star);
                trace!("Block {}: Projected scores (Sp_star) sample: {:?}", 
                       block_tag, projected_scores_for_block.slice(s![0..3.min(projected_scores_for_block.nrows()), 0..3.min(projected_scores_for_block.ncols())]));
            }

            raw_condensed_data_matrix
                .slice_mut(s![
                    current_condensed_feature_row_offset
                        ..current_condensed_feature_row_offset + num_components_this_block,
                    ..
                ])
                .assign(&projected_scores_for_block);

            current_condensed_feature_row_offset += num_components_this_block;
        }
        
        debug!("Raw condensed feature matrix (A_eigen_star) dimensions: {:?}", raw_condensed_data_matrix.dim());
        if !raw_condensed_data_matrix.is_empty() {
            let norm_a_eigen_star = raw_condensed_data_matrix.view().mapv(|x| x*x).sum().sqrt();
            debug!("Raw condensed feature matrix (A_eigen_star) Frobenius norm: {:.4e}", norm_a_eigen_star);

            for row_idx in 0..3.min(raw_condensed_data_matrix.nrows()) {
                let r_view = raw_condensed_data_matrix.row(row_idx);
                if r_view.len() > 1 { // Variance requires at least 2 elements
                    let mean_val = r_view.mean().unwrap_or(0.0);
                    let variance = r_view.mapv(|x| (x - mean_val).powi(2)).mean().unwrap_or(0.0);
                    trace!("Raw condensed matrix: Row {} variance (pre-std): {:.4e}", row_idx, variance);
                } else if r_view.len() == 1 {
                     trace!("Raw condensed matrix: Row {} variance (pre-std): N/A (single element)", row_idx);
                }
            }
        }
        info!("Constructed raw condensed feature matrix. Shape: {:?}", raw_condensed_data_matrix.dim());

        #[cfg(feature = "enable-eigensnp-diagnostics")]
        {
            if let Some(dc) = full_diagnostics_collector.as_mut() {
                if self.config.collect_diagnostics {
                    dc.c_matrix_dims = Some(raw_condensed_data_matrix.dim());
                    if !raw_condensed_data_matrix.is_empty() {
                        dc.c_matrix_fro_norm = Some(compute_frob_norm_f32(&raw_condensed_data_matrix.view()) as f64);
                    } else {
                        dc.c_matrix_fro_norm = Some(0.0);
                    }
                }
            }
        }
        Ok(RawCondensedFeatures { data: raw_condensed_data_matrix })
    }

    fn compute_pca_on_standardized_condensed_features_via_rsvd(
        &self,
        standardized_condensed_features: &StandardizedCondensedFeatures,
        #[cfg(feature = "enable-eigensnp-diagnostics")] mut global_pca_diagnostics_collector: Option<&mut crate::diagnostics::GlobalPcaDiagnostics>,
        #[cfg(not(feature = "enable-eigensnp-diagnostics"))] mut _global_pca_diagnostics_collector_param: Option<()>, // Renamed to avoid conflict
    ) -> Result<InitialSamplePcScores, ThreadSafeStdError> {
        let a_c = &standardized_condensed_features.data; // A_eigen_std_star
        let m_c = a_c.nrows();
        let n_samples = a_c.ncols();

        let k_glob = self.config.target_num_global_pcs;
        let p_glob = self.config.global_pca_sketch_oversampling;
        let q_glob = self.config.global_pca_num_power_iterations; // For RSVD
        let random_seed = self.config.random_seed; // For RSVD
        
        // Initial logging of parameters
        debug!("Initial Global PCA: M_c (condensed features) = {}", m_c);
        debug!("Initial Global PCA: N_samples = {}", n_samples);
        debug!("Initial Global PCA: K_glob (target PCs) = {}", k_glob);
        debug!("Initial Global PCA: p_glob (oversampling) = {}", p_glob);

        // Handle cases where input matrix dimensions are zero.
        if m_c == 0 || n_samples == 0 || k_glob == 0 {
            warn!(
                "Initial PCA on condensed features: M_c ({}) or N_samples ({}) or K_glob ({}) is 0. Returning empty scores ({}x0).",
                m_c, n_samples, k_glob, n_samples
            );
            return Ok(InitialSamplePcScores {
                scores: Array2::zeros((n_samples, 0)),
            });
        }

        let l_rsvd = (k_glob + p_glob).min(m_c.min(n_samples));
        debug!("Initial Global PCA: L_rsvd calculated: {}", l_rsvd);
        // debug!( // This is a duplicate of a later log, remove if not needed for specific flow tracking
        //     "Initial PCA on condensed features: M_c={}, N_samples={}, K_glob={}, p_glob={}, L_rsvd_raw_sketch={}",
        //     m_c, n_samples, k_glob, p_glob, k_glob + p_glob 
        // );
        // debug!( // This is also somewhat redundant given the new L_rsvd specific log
        //     "Initial PCA on condensed features: Effective L_rsvd (min with M_c, N_samples) = {}",
        //     l_rsvd
        // );
        
        let direct_svd_m_c_threshold = 500;
        let initial_scores: Array2<f32>;

        #[cfg(feature = "enable-eigensnp-diagnostics")]
        {
            if let Some(gdc) = global_pca_diagnostics_collector.as_mut() {
                 if self.config.collect_diagnostics {
                    gdc.stage_name = "GlobalPCA_Initial".to_string();
                    // Record A_eigen_std_star (a_c) properties
                    if !a_c.is_empty() {
                        // Storing these in the first RsvdStepDetail for now
                        let mut first_step_detail = RsvdStepDetail::default();
                        first_step_detail.step_name = "Input_A_eigen_std".to_string();
                        first_step_detail.input_matrix_dims = Some(a_c.dim());
                        first_step_detail.fro_norm = Some(compute_frob_norm_f32(&a_c.view()) as f64);
                        first_step_detail.condition_number = compute_condition_number_via_svd_f32(&a_c.view());
                        // Also record f64 condition number if desired, perhaps in notes or a dedicated field if added
                        let a_c_f64 = a_c.mapv(|v| v as f64);
                        let cond_f64 = compute_condition_number_via_svd_f64(&a_c_f64.view());
                        first_step_detail.notes = format!("Input A_eigen_std f64 cond_num: {:?}", cond_f64);
                        gdc.rsvd_stages.push(first_step_detail);
                    }
                }
            }
        }

        if m_c <= k_glob || m_c <= direct_svd_m_c_threshold || l_rsvd <= k_glob {
            info!("Initial Global PCA: Choosing Direct SVD path. Condition: m_c ({}) <= k_glob ({}) || m_c ({}) <= direct_svd_m_c_threshold ({}) || l_rsvd ({}) <= k_glob ({})",
                  m_c, k_glob, m_c, direct_svd_m_c_threshold, l_rsvd, k_glob);
            let a_c_owned_for_svd = a_c.to_owned(); // For SVD
            
            debug!("Direct SVD Path: A_c (condensed matrix) dimensions: {:?}", a_c_owned_for_svd.dim());
            // ... (existing SVD logic) ...
            let backend = LinAlgBackendProvider::<f32>::new();
            match backend.svd_into(a_c_owned_for_svd.clone(), false, true) { // Clone a_c_owned_for_svd for potential f64 SVD later
                Ok(svd_output) => {
                    // ... (existing score calculation) ...
                    if let Some(svd_output_vt) = svd_output.vt {
                         if svd_output_vt.is_empty() {
                             initial_scores = Array2::zeros((n_samples, 0));
                         } else {
                            let num_svd_components = svd_output_vt.nrows();
                            let k_eff = k_glob.min(num_svd_components);
                            if k_eff == 0 { initial_scores = Array2::zeros((n_samples,0)); }
                            else {
                                initial_scores = svd_output_vt.t().slice_axis(Axis(1), ndarray::Slice::from(0..k_eff)).to_owned();
                            }
                         }
                    } else { /* error handling */ 
                        warn!("Direct SVD for initial global PCA: svd_output.vt is None despite requesting it. M_c={}, N_samples={}", m_c, n_samples);
                        return Err(Box::new(std::io::Error::new(std::io::ErrorKind::Other, "SVD succeeded but V.T (vt) was not returned by the backend.")) as ThreadSafeStdError);
                    }

                    #[cfg(feature = "enable-eigensnp-diagnostics")]
                    {
                        if let Some(gdc) = global_pca_diagnostics_collector.as_mut() {
                            if self.config.collect_diagnostics && !a_c.is_empty() && !initial_scores.is_empty() {
                                debug!("DIAG: Computing f64 SVD for U_scores_true comparison in Global PCA (Direct SVD Path).");
                                let a_c_f64_owned = a_c.mapv(|v_f32| v_f32 as f64); // Convert A_c to f64 for true SVD
                                let backend_f64 = LinAlgBackendProvider::<f64>::new();
                                match backend_f64.svd_into(a_c_f64_owned, false, true) { // Request VT_f64
                                    Ok(svd_out_f64) => {
                                        if let Some(vt_true_f64) = svd_out_f64.vt {
                                            let k_to_compare = initial_scores.ncols().min(vt_true_f64.nrows());
                                            if k_to_compare > 0 {
                                                let u_scores_true_f64 = vt_true_f64.t().slice_axis(Axis(1), ndarray::Slice::from(0..k_to_compare)).into_owned();
                                                gdc.initial_scores_correlation_vs_py_truth = // Assuming py_truth means f64_truth here
                                                    compute_matrix_column_correlations_abs(&initial_scores.view(), &u_scores_true_f64.view());
                                            }
                                        } else { gdc.notes.push_str(" ;f64 SVD Vt_true was None for Global PCA truth"); }
                                    }
                                    Err(e) => { gdc.notes.push_str(&format!(" ;f64 SVD for U_scores_true failed in Global PCA: {}",e)); }
                                }
                            }
                        }
                    }
                }
                Err(e) => { /* error handling */ 
                    warn!("Direct SVD failed for initial global PCA (M_c={}, N_samples={}): {}. Returning error.", m_c, n_samples, e);
                    return Err(Box::new(std::io::Error::new(std::io::ErrorKind::Other, format!("Direct SVD failed during initial global PCA: {}", e))) as ThreadSafeStdError);
                }
            }
        } else {
            info!("Initial Global PCA: Choosing RSVD path. Condition: m_c ({}) > k_glob ({}) && m_c ({}) > direct_svd_m_c_threshold ({}) && l_rsvd ({}) > k_glob ({})",
                  m_c, k_glob, m_c, direct_svd_m_c_threshold, l_rsvd, k_glob);
            
            #[cfg(feature = "enable-eigensnp-diagnostics")]
            let rsvd_stages_collector = global_pca_diagnostics_collector.as_mut().map(|gdc| &mut gdc.rsvd_stages);
            #[cfg(not(feature = "enable-eigensnp-diagnostics"))]
            let rsvd_stages_collector = None;

            initial_scores = Self::perform_randomized_svd_for_scores(
                &a_c.view(), 
                k_glob,
                p_glob,
                q_glob,
                random_seed,
                rsvd_stages_collector,
            )?;
        }
        
        #[cfg(feature = "enable-eigensnp-diagnostics")]
        {
            if let Some(gdc) = global_pca_diagnostics_collector.as_mut() {
                 if self.config.collect_diagnostics && !initial_scores.is_empty() {
                    // Record initial_scores properties (assuming initial_scores is U_scores_star)
                    // gdc.initial_scores_dims = Some(initial_scores.dim()); // This field does not exist
                    // gdc.initial_scores_fro_norm = Some(compute_frob_norm_f32(&initial_scores.view()) as f64); // This field does not exist
                    // gdc.initial_scores_orthogonality_error = compute_orthogonality_error_f32(&initial_scores.view()); // This field does not exist
                    // Storing these in notes for now, or they could be the last RsvdStepDetail from perform_randomized_svd_for_scores
                    let (r,c) = initial_scores.dim();
                    let fro_norm = compute_frob_norm_f32(&initial_scores.view()) as f64;
                    let ortho_error = compute_orthogonality_error_f32(&initial_scores.view());
                    gdc.notes.push_str(&format!(" ;InitialScores dims:({},{}), FrobNorm:{:.4e}, OrthoError:{:?}",r,c,fro_norm,ortho_error));
                }
            }
        }
        
        if initial_scores.ncols() == 0 && k_glob > 0 {
            warn!("Initial PCA scores have 0 columns (M_c={}, N_samples={}), but k_glob ({}) > 0. This might indicate an issue or empty input.", m_c, n_samples, k_glob);
        }

        Ok(InitialSamplePcScores { scores: initial_scores })
    }

    /// Computes the right singular vectors (V_A_approx, sample scores) of a matrix A using rSVD.
    /// A is M features x N samples. Output is N x K_eff.
    pub fn perform_randomized_svd_for_scores(
        matrix_features_by_samples: &ArrayView2<f32>, 
        num_components_target_k: usize,
        sketch_oversampling_count: usize,
        num_power_iterations: usize,
        random_seed: u64,
        #[cfg(feature = "enable-eigensnp-diagnostics")] _diagnostics_collector: Option<&mut Vec<crate::diagnostics::RsvdStepDetail>>,
        #[cfg(not(feature = "enable-eigensnp-diagnostics"))] _diagnostics_collector: Option<()>,
    ) -> Result<Array2<f32>, ThreadSafeStdError> {
        let (_u_opt, _s_opt, v_opt) = Self::_internal_perform_rsvd(
            matrix_features_by_samples,
            num_components_target_k,
            sketch_oversampling_count,
            num_power_iterations,
            random_seed,
            false, // request_u_components
            false, // request_s_components
            true,  // request_v_components
            #[cfg(feature = "enable-eigensnp-diagnostics")] _diagnostics_collector,
            #[cfg(not(feature = "enable-eigensnp-diagnostics"))] _diagnostics_collector,
        )?;
        
        // if let (Some(collector), Some(diag)) = (diagnostics_collector, step_diag) {
        //    if self.config.collect_diagnostics { collector.push(diag); }
        // }

        v_opt.ok_or_else(|| {
            Box::new(std::io::Error::new(
                std::io::ErrorKind::Other,
                "Scores (V matrix) not computed or available from _internal_perform_rsvd",
            )) as ThreadSafeStdError
        })
    }

    /// Computes the left singular vectors (U_A_approx, feature loadings) of a matrix A using rSVD.
    /// A is M features x N samples. Output is M x K_eff.
    pub fn perform_randomized_svd_for_loadings(
        matrix_features_by_samples: &ArrayView2<f32>,
        num_components_target_k: usize,
        sketch_oversampling_count: usize,
        num_power_iterations: usize,
        random_seed: u64,
        #[cfg(feature = "enable-eigensnp-diagnostics")] _diagnostics_collector: Option<&mut Vec<crate::diagnostics::RsvdStepDetail>>,
        #[cfg(not(feature = "enable-eigensnp-diagnostics"))] _diagnostics_collector: Option<()>,
    ) -> Result<Array2<f32>, ThreadSafeStdError> {
        let (u_opt, _s_opt, _v_opt) = Self::_internal_perform_rsvd(
            matrix_features_by_samples,
            num_components_target_k,
            sketch_oversampling_count,
            num_power_iterations,
            random_seed,
            true,  // request_u_components
            false, // request_s_components
            false, // request_v_components
            #[cfg(feature = "enable-eigensnp-diagnostics")] _diagnostics_collector,
            #[cfg(not(feature = "enable-eigensnp-diagnostics"))] _diagnostics_collector,
        )?;

        // if let (Some(collector), Some(diag)) = (diagnostics_collector, step_diag) {
        //    if self.config.collect_diagnostics { collector.push(diag); }
        // }

        u_opt.ok_or_else(|| {
            Box::new(std::io::Error::new(
                std::io::ErrorKind::Other,
                "Loadings (U matrix) not computed or available from _internal_perform_rsvd",
            )) as ThreadSafeStdError
        })
    }
    
    /// Performs matrix multiplication of A.T * B (A: D_strip x N, B: D_strip x K_qr)
    /// using f64 accumulation for each element of the resulting f32 matrix (N x K_qr).
    fn dot_product_at_b_mixed_precision(
        matrix_a_dstrip_x_n: &ArrayView2<f32>, // Corresponds to genotype_data_strip_f32.view()
        matrix_b_dstrip_x_kqr: &ArrayView2<f32>, // Corresponds to v_qr_loadings_for_strip_f32.view()
    ) -> Result<Array2<f32>, ThreadSafeStdError> {
        let d_strip = matrix_a_dstrip_x_n.nrows();
        let n_samples = matrix_a_dstrip_x_n.ncols();
        let k_qr = matrix_b_dstrip_x_kqr.ncols();

        if d_strip != matrix_b_dstrip_x_kqr.nrows() {
            return Err(Box::new(std::io::Error::new(
                std::io::ErrorKind::InvalidInput,
                format!(
                    "Dimension mismatch for mixed-precision A.T * B dot product: A.nrows ({}) != B.nrows ({}).",
                    d_strip, matrix_b_dstrip_x_kqr.nrows()
                ),
            )) as ThreadSafeStdError);
        }

        if d_strip == 0 || n_samples == 0 || k_qr == 0 {
            // Handle empty inputs gracefully. If d_strip is 0, all dot products will be 0.
            // Result is N x K_qr
            return Ok(Array2::<f32>::zeros((n_samples, k_qr)));
        }

        let mut result_n_x_kqr_f32 = Array2::<f32>::zeros((n_samples, k_qr));

        // Parallelize over the N rows of the output matrix (which correspond to samples)
        result_n_x_kqr_f32
            .axis_iter_mut(Axis(0)) // Iterates over rows (N samples)
            .into_par_iter()
            .enumerate() // i_sample_idx
            .for_each(|(i_sample_idx, mut output_row_f32_view)| {
                // output_row_f32_view is a view of a single row of result_n_x_kqr_f32
                // It has K_qr elements.
                for k_comp_idx in 0..k_qr { // Iterate over columns of the output row
                    let mut accumulator_f64: f64 = 0.0;
                    for d_snp_idx in 0..d_strip { // Sum over D_strip
                        accumulator_f64 += (matrix_a_dstrip_x_n[[d_snp_idx, i_sample_idx]] as f64) * 
                                           (matrix_b_dstrip_x_kqr[[d_snp_idx, k_comp_idx]] as f64);
                    }
                    output_row_f32_view[k_comp_idx] = accumulator_f64 as f32;
                }
            });
            
        Ok(result_n_x_kqr_f32)
    }


    fn compute_refined_snp_loadings<G: PcaReadyGenotypeAccessor>(
        &self,
        genotype_data: &G,
        initial_sample_pc_scores: &InitialSamplePcScores,
        #[cfg(feature = "enable-eigensnp-diagnostics")] mut pass_diagnostics_collector: Option<&mut crate::diagnostics::SrPassDetail>,
        #[cfg(not(feature = "enable-eigensnp-diagnostics"))] _pass_diagnostics_collector_param: Option<()>, // Renamed
    ) -> Result<Array2<f32>, ThreadSafeStdError> {
        // Computes $V_{QR}^* = X U_{scores}^*$, where $X$ is D_blocked x N and $U_{scores}^*$ is N x K_initial.
        // The result $V_{QR}^*$ is D_blocked x K_initial.
        // This is then orthogonalized via QR decomposition to get $V_{QR}$ (D_blocked x K_initial_eff).
        //
        // ## Numerical Precision
        // The core matrix multiplication $X_{strip} U_{scores}^*$ is performed using the
        // `dot_product_mixed_precision_f32_f64acc` helper function. This function
        // calculates each element of the resulting matrix by summing products of `f32`
        // elements in an `f64` accumulator, and then casts the final sum back to `f32`.
        // This approach enhances numerical precision for the sum over the $N$ dimension
        // (number of samples) compared to a pure `f32` accumulation (e.g., via `sgemm`).
        let initial_scores_n_by_k_initial = &initial_sample_pc_scores.scores; 
        let num_qc_samples = initial_scores_n_by_k_initial.nrows();
        let num_computed_initial_pcs = initial_scores_n_by_k_initial.ncols();
        let num_total_pca_snps = genotype_data.num_pca_snps();

        info!(
            "Refining SNP loadings ({} SNPs, {} initial PCs from {} samples).",
            num_total_pca_snps, num_computed_initial_pcs, num_qc_samples
        );

        if num_computed_initial_pcs == 0 {
            debug!("No initial PCs to refine loadings for, returning empty loadings matrix.");
            return Ok(Array2::zeros((num_total_pca_snps, 0)));
        }
        if num_total_pca_snps == 0 {
            debug!("No PCA SNPs available, returning empty loadings matrix.");
            return Ok(Array2::zeros((0, num_computed_initial_pcs)));
        }

        let mut snp_loadings_before_ortho_pca_snps_by_components = 
            Array2::<f32>::zeros((num_total_pca_snps, num_computed_initial_pcs));
        let all_qc_sample_ids: Vec<QcSampleId> = (0..num_qc_samples).map(QcSampleId).collect();
        
        // Use the configured strip size, ensuring it's at least 1 and not more than total SNPs.
        let snp_processing_strip_size = self.config.snp_processing_strip_size
            .min(num_total_pca_snps)
            .max(1);
        
        if snp_processing_strip_size > 0 {
            snp_loadings_before_ortho_pca_snps_by_components
                .axis_chunks_iter_mut(Axis(0), snp_processing_strip_size)
                .into_par_iter()
                .enumerate()
                .try_for_each(|(strip_index, mut loadings_strip_view_mut)| 
                    -> Result<(), ThreadSafeStdError> {
                    let strip_start_snp_idx = strip_index * snp_processing_strip_size;
                    let num_snps_in_current_strip = loadings_strip_view_mut.nrows();

                    let snp_ids_in_strip: Vec<PcaSnpId> = (strip_start_snp_idx..strip_start_snp_idx + num_snps_in_current_strip)
                        .map(PcaSnpId)
                        .collect();

                    if snp_ids_in_strip.is_empty() { return Ok(()); }

                    let genotype_data_strip_snps_by_samples = genotype_data.get_standardized_snp_sample_block(
                        &snp_ids_in_strip,
                        &all_qc_sample_ids,
                    ).map_err(|e_accessor| Box::new(std::io::Error::new(std::io::ErrorKind::Other, format!("Failed to get standardized SNP/sample block during refined SNP loading for strip index {}: {}", strip_index, e_accessor))) as ThreadSafeStdError)?;
                        
                    // Perform dot product with f64 accumulation
                    let snp_loadings_for_strip = Self::dot_product_mixed_precision_f32_f64acc(
                        &genotype_data_strip_snps_by_samples.view(),
                        &initial_scores_n_by_k_initial.view(), // initial_scores_n_by_k_initial is &Array2<f32>
                    )?;
                    loadings_strip_view_mut.assign(&snp_loadings_for_strip);
                    Ok(())
                })?;
        }
        
        if snp_loadings_before_ortho_pca_snps_by_components.ncols() == 0 {
            info!("Refined loadings matrix has 0 columns, QR skipped.");
            return Ok(snp_loadings_before_ortho_pca_snps_by_components);
        }
        
        let backend = LinAlgBackendProvider::<f32>::new(); // Use LinAlgBackendProvider for f32
        let orthonormal_snp_loadings = backend.qr_q_factor(&snp_loadings_before_ortho_pca_snps_by_components)
            .map_err(|e_qr| -> ThreadSafeStdError {
                std::io::Error::new(
                    std::io::ErrorKind::Other,
                    format!("QR decomposition of refined loadings failed (via backend): {}", e_qr)
                ).into()
            })?;

        #[cfg(feature = "enable-eigensnp-diagnostics")]
        {
            if let Some(pdc) = pass_diagnostics_collector.as_mut() {
                if self.config.collect_diagnostics {
                    // pass_num is set in compute_pca loop
                    // V_hat_dims would be initial_scores_n_by_k_initial.dim() if V_hat is U_scores from prev pass
                    // For now, assume V_hat is the input scores to this stage
                    pdc.v_hat_dims = Some(initial_scores_n_by_k_initial.dim());
                    if !initial_scores_n_by_k_initial.is_empty() {
                         pdc.v_hat_orthogonality_error = compute_orthogonality_error_f32(&initial_scores_n_by_k_initial.view());
                    }
                    // L_raw_star is snp_loadings_before_ortho_pca_snps_by_components
                    // This matrix is D x K_initial. S_intermediate in SrPassDetail is N x K_prev_eigenvecs
                    // The naming here is a bit confusing. Let's record L_raw_star's condition number in notes for now.
                    if !snp_loadings_before_ortho_pca_snps_by_components.is_empty() {
                        let cond_num_l_raw = compute_condition_number_via_svd_f32(&snp_loadings_before_ortho_pca_snps_by_components.view());
                        pdc.notes.push_str(&format!("L_raw_star (SNP loadings pre-QR) cond_num: {:?}; ", cond_num_l_raw));
                    }
                    // V_qr_star is orthonormal_snp_loadings (D x K_eff)
                    // This is the Q factor of V_hat in the notation S_intermediate = C_std @ V_hat_Q
                    // Let's use s_intermediate_dims for V_qr_star (orthonormal_snp_loadings)
                    pdc.s_intermediate_dims = Some(orthonormal_snp_loadings.dim()); // This is V_qr*
                     if !orthonormal_snp_loadings.is_empty() {
                        pdc.s_intermediate_fro_norm = Some(compute_frob_norm_f32(&orthonormal_snp_loadings.view()) as f64);
                        // Orthogonality error for V_qr_star (orthonormal_snp_loadings)
                        // This is U_s in SrPassDetail if we consider V_qr* = U_s S_s V_s^T, but here it's just a Q factor.
                        // The field u_s_orthogonality_error or v_hat_orthogonality_error could be used.
                        // Let's use v_hat_orthogonality_error for the input `initial_sample_pc_scores`
                        // and u_s_orthogonality_error for the output `orthonormal_snp_loadings` (which is V_QR*).
                        pdc.u_s_orthogonality_error = compute_orthogonality_error_f32(&orthonormal_snp_loadings.view());
                    }
                }
            }
        }
        
        info!("Computed refined SNP loadings. Shape: {:?}", orthonormal_snp_loadings.dim());
        Ok(orthonormal_snp_loadings)
    }

    fn compute_rotated_final_outputs<G: PcaReadyGenotypeAccessor>(
        &self,
        genotype_data: &G,
        v_qr_loadings_d_by_k: &ArrayView2<f32>, // V_qr (D x K_initial)
        num_total_qc_samples: usize, // N
        #[cfg(feature = "enable-eigensnp-diagnostics")] mut pass_diagnostics_collector: Option<&mut crate::diagnostics::SrPassDetail>,
        #[cfg(not(feature = "enable-eigensnp-diagnostics"))] _pass_diagnostics_collector_param: Option<()>, // Renamed
    ) -> Result<(Array2<f32>, Array1<f64>, Array2<f32>), ThreadSafeStdError> {
        let num_total_pca_snps = v_qr_loadings_d_by_k.nrows(); // D
        let k_initial_components = v_qr_loadings_d_by_k.ncols(); // K_initial

        info!(
            "Computing final rotated outputs (scores, eigenvalues, loadings) for {} samples, {} initial components from V_qr.",
            num_total_qc_samples, k_initial_components
        );

        // --- A. Handle Edge Cases ---
        if k_initial_components == 0 {
            debug!("No initial components in V_qr (K_initial=0), returning empty results.");
            return Ok((
                Array2::zeros((num_total_qc_samples, 0)),
                Array1::zeros(0),
                Array2::zeros((num_total_pca_snps, 0)),
            ));
        }
        if num_total_pca_snps == 0 {
            debug!("No PCA SNPs (D=0), returning empty results for {} initial components.", k_initial_components);
            return Ok((
                Array2::zeros((num_total_qc_samples, k_initial_components)),
                Array1::zeros(k_initial_components),
                Array2::zeros((0, k_initial_components)),
            ));
        }
        if num_total_qc_samples == 0 {
            debug!("No QC samples (N=0), returning empty results for {} initial components.", k_initial_components);
            return Ok((
                Array2::zeros((0, k_initial_components)),
                Array1::zeros(k_initial_components),
                Array2::zeros((num_total_pca_snps, k_initial_components)),
            ));
        }

        // --- B. Calculate Intermediate Scores (S_intermediate = X^T · V_qr) with f64 Accumulation ---
        // Use the configured strip size, ensuring it's at least 1 and not more than total SNPs.
        let snp_processing_strip_size = self.config.snp_processing_strip_size
            .min(num_total_pca_snps)
            .max(1);
        let all_qc_sample_ids_for_scores: Vec<QcSampleId> =
            (0..num_total_qc_samples).map(QcSampleId).collect();

        let strip_indices_starts: Vec<usize> = (0..num_total_pca_snps)
            .step_by(snp_processing_strip_size)
            .collect();

        let s_intermediate_n_by_k_initial_f64: Array2<f64> = strip_indices_starts
            .par_iter()
            .map(|&strip_start_snp_idx| -> Result<Array2<f64>, ThreadSafeStdError> {
                let strip_end_snp_idx = (strip_start_snp_idx + snp_processing_strip_size).min(num_total_pca_snps);
                if strip_start_snp_idx >= strip_end_snp_idx {
                    return Ok(Array2::<f64>::zeros((num_total_qc_samples, k_initial_components)));
                }

                let snp_ids_in_strip: Vec<PcaSnpId> =
                    (strip_start_snp_idx..strip_end_snp_idx).map(PcaSnpId).collect();

                let genotype_data_strip_f32 = genotype_data.get_standardized_snp_sample_block(
                    &snp_ids_in_strip,
                    &all_qc_sample_ids_for_scores,
                ).map_err(|_e_original_error| Box::new(std::io::Error::new(std::io::ErrorKind::Other, format!("Failed to get genotype block for strip {}-{}", strip_start_snp_idx, strip_end_snp_idx))) as ThreadSafeStdError)?; // D_strip x N (f32)
                
                let v_qr_loadings_for_strip_f32 = v_qr_loadings_d_by_k
                    .slice(s![strip_start_snp_idx..strip_end_snp_idx, ..]); // D_strip x K_initial (f32)

                // S_intermediate_strip = X_strip^T · V_qr_strip
                // X_strip is genotype_data_strip_f32 (D_strip x N)
                // V_qr_strip is v_qr_loadings_for_strip_f32 (D_strip x K_initial)
                // Result should be N x K_initial
                let s_intermediate_strip_f32 = Self::dot_product_at_b_mixed_precision(
                    &genotype_data_strip_f32.view(),      // This is A (D_strip x N)
                    &v_qr_loadings_for_strip_f32.view()   // This is B (D_strip x K_QR/K_initial)
                )?; // Result is N x K_initial, f32 (computed with f64 accumulation)
                
                // Cast to f64 for outer sum over strips
                Ok(s_intermediate_strip_f32.mapv(|x| x as f64))
            })
            .fold(
                || Ok(Array2::<f64>::zeros((num_total_qc_samples, k_initial_components))), // Identity for fold (per-thread accumulator)
                |acc_result, next_result| {
                    match (acc_result, next_result) {
                        (Ok(mut acc_matrix), Ok(next_matrix)) => {
                            acc_matrix += &next_matrix;
                            Ok(acc_matrix)
                        }
                        (Err(e), _) => Err(e), // Propagate previous error
                        (_, Err(e)) => Err(e), // Propagate new error
                    }
                },
            )
            .reduce(
                || Ok(Array2::<f64>::zeros((num_total_qc_samples, k_initial_components))), // Identity for reduce
                |final_acc_result, thread_acc_result| {
                     match (final_acc_result, thread_acc_result) {
                        (Ok(mut final_acc), Ok(thread_acc)) => {
                            final_acc += &thread_acc;
                            Ok(final_acc)
                        }
                        (Err(e), _) => Err(e),
                        (_, Err(e)) => Err(e),
                    }
                },
            )?; // Corrected: Only one ? needed as reduce itself returns a single Result.

        // --- C. Perform SVD on S_intermediate (which is Array2<f64>) ---

        #[cfg(feature = "enable-eigensnp-diagnostics")]
        {
            if let Some(pdc) = pass_diagnostics_collector.as_mut() {
                if self.config.collect_diagnostics {
                    // Record diagnostics for s_intermediate_n_by_k_initial_f64 BEFORE it's moved.
                    pdc.s_intermediate_dims = Some(s_intermediate_n_by_k_initial_f64.dim());
                    if !s_intermediate_n_by_k_initial_f64.is_empty() {
                        pdc.s_intermediate_fro_norm = Some(compute_frob_norm_f64(&s_intermediate_n_by_k_initial_f64.view()));
                        // Note: Computing condition number here might be expensive or redundant if already done.
                        // For now, let's assume it's desired.
                        pdc.s_intermediate_condition_number = compute_condition_number_via_svd_f64(&s_intermediate_n_by_k_initial_f64.view());
                    }
                }
            }
        }
        
        // Instantiate LinAlgBackendProvider for f64
        let backend_svd_f64 = LinAlgBackendProvider::<f64>::new();
        debug!(
            "Performing SVD on f64 intermediate score matrix of shape: {:?}",
            s_intermediate_n_by_k_initial_f64.dim()
        );

        // SVD on f64 matrix
        let svd_output_f64 = backend_svd_f64.svd_into(
            s_intermediate_n_by_k_initial_f64, // Consumes matrix (Array2<f64>)
            true, // compute U_rot
            true, // compute V_rot_transposed
        ).map_err(|e_svd| Box::new(std::io::Error::new(std::io::ErrorKind::Other, format!("SVD (f64) of S_intermediate failed: {}", e_svd))) as ThreadSafeStdError)?;

        // SVD results are now f64
        let u_rot_n_by_k_eff_from_svd_f64 = svd_output_f64.u.ok_or_else(|| 
            Box::new(std::io::Error::new(std::io::ErrorKind::Other, "SVD U_rot (f64) (from S_intermediate) not returned")) as ThreadSafeStdError)?;
        
        let s_prime_singular_values_k_eff_from_svd_f64 = svd_output_f64.s; // This is Array1<f64>
        
        let vt_rot_k_eff_by_k_initial_from_svd_f64 = svd_output_f64.vt.ok_or_else(||
             Box::new(std::io::Error::new(std::io::ErrorKind::Other, "SVD V_rot.T (f64) (from S_intermediate) not returned")) as ThreadSafeStdError)?;

        // Mutable versions for potential slicing
        let mut u_rot_n_by_k_eff_f64 = u_rot_n_by_k_eff_from_svd_f64;
        let mut s_prime_singular_values_k_eff_f64 = s_prime_singular_values_k_eff_from_svd_f64;
        let mut vt_rot_k_eff_by_k_initial_f64 = vt_rot_k_eff_by_k_initial_from_svd_f64;
        
        // --- Determine consistent number of effective components (num_components_to_process) ---
        let k_eff_from_u_f64 = u_rot_n_by_k_eff_f64.ncols();
        let k_eff_from_s_f64 = s_prime_singular_values_k_eff_f64.len();
        
        let num_components_to_process = k_eff_from_u_f64.min(k_eff_from_s_f64);

        if k_eff_from_u_f64 != k_eff_from_s_f64 {
            warn!(
                "SVD (f64) of S_intermediate resulted in inconsistent k_eff: U_rot has {} components, S_prime has {} components. Processing minimum: {}.",
                k_eff_from_u_f64, k_eff_from_s_f64, num_components_to_process
            );
        }
        
        if num_components_to_process == 0 {
            debug!("SVD (f64) of S_intermediate resulted in num_components_to_process = 0. Returning empty results.");
            return Ok((
                Array2::zeros((num_total_qc_samples, 0)), // f32 for final output
                Array1::zeros(0), // f64 for eigenvalues
                Array2::zeros((num_total_pca_snps, 0)), // f32 for final output
            ));
        }

        // --- D. Calculate Final Scores, Loadings, and Eigenvalues using num_components_to_process ---

        // Slice SVD outputs (f64) if necessary
        if k_eff_from_u_f64 > num_components_to_process {
            u_rot_n_by_k_eff_f64 = u_rot_n_by_k_eff_f64.slice_axis(Axis(1), ndarray::Slice::from(0..num_components_to_process)).into_owned();
        }
        if k_eff_from_s_f64 > num_components_to_process {
            s_prime_singular_values_k_eff_f64 = s_prime_singular_values_k_eff_f64.slice(s![0..num_components_to_process]).into_owned();
            vt_rot_k_eff_by_k_initial_f64 = vt_rot_k_eff_by_k_initial_f64.slice_axis(Axis(0), ndarray::Slice::from(0..num_components_to_process)).into_owned();
        }

        #[cfg(feature = "enable-eigensnp-diagnostics")]
        {
            if let Some(pdc) = pass_diagnostics_collector.as_mut() {
                if self.config.collect_diagnostics {
                    // Record diagnostics for u_rot_n_by_k_eff_f64 BEFORE it's moved.
                    if !u_rot_n_by_k_eff_f64.is_empty() {
                         let u_rot_f32_for_ortho = u_rot_n_by_k_eff_f64.mapv(|x_f64| x_f64 as f32);
                         pdc.u_s_orthogonality_error = compute_orthogonality_error_f32(&u_rot_f32_for_ortho.view());
                    }
                    // Other diagnostics that might depend on u_rot_n_by_k_eff_f64 before move
                    pdc.s_intermediate_num_singular_values = Some(s_prime_singular_values_k_eff_f64.len());
                    pdc.s_intermediate_singular_values_sample = sample_singular_values_f64(&s_prime_singular_values_k_eff_f64.view(), 10);
                }
            }
        }
        
        // Final Sample Scores: S_final^* = U_small * Sigma_small (f64)
        let mut final_sample_scores_n_by_k_eff_f64 = u_rot_n_by_k_eff_f64; // N x num_components_to_process (f64)
        if num_components_to_process > 0 {
            for k_idx in 0..num_components_to_process {
                let singular_value_for_scaling_f64 = s_prime_singular_values_k_eff_f64[k_idx];
                let mut score_column_to_scale_f64 = final_sample_scores_n_by_k_eff_f64.column_mut(k_idx);
                score_column_to_scale_f64.mapv_inplace(|element_val| element_val * singular_value_for_scaling_f64);
            }
        }
        // Cast final scores to f32
        let final_sample_scores_n_by_k_eff_f32 = final_sample_scores_n_by_k_eff_f64.mapv(|x| x as f32);
        
        // Final SNP Loadings: V_final = V_qr * V_rot (f32 * f64 -> needs adjustment)
        // V_qr is D x K_initial (f32)
        // V_rot is K_initial x num_components_to_process (f64, from vt_rot_f64.t())
        let v_rot_k_initial_by_k_eff_f64 = vt_rot_k_eff_by_k_initial_f64.t().into_owned();
        // Cast V_rot to f32 before dot product
        let v_rot_k_initial_by_k_eff_f32 = v_rot_k_initial_by_k_eff_f64.mapv(|x| x as f32);
        let final_snp_loadings_d_by_k_eff_f32 = v_qr_loadings_d_by_k.dot(&v_rot_k_initial_by_k_eff_f32);
        
        // Final Eigenvalues: lambda_k = s_prime_k^2 / (N-1) (f64)
        let denominator_n_minus_1 = (num_total_qc_samples as f64 - 1.0).max(1.0);
        let final_eigenvalues_k_eff_f64 = s_prime_singular_values_k_eff_f64.mapv(|s_val_f64| {
            // s_val_f64 is already f64
            (s_val_f64 * s_val_f64) / denominator_n_minus_1
        });

        // --- E. Sort Outputs ---
        // final_eigenvalues_k_eff_f64 is Array1<f64>
        // final_sample_scores_n_by_k_eff_f32 is Array2<f32>
        // final_snp_loadings_d_by_k_eff_f32 is Array2<f32>
        
        let mut an_eigenvalue_index_pairs: Vec<(f64, usize)> = final_eigenvalues_k_eff_f64
            .iter()
            .enumerate()
            .map(|(idx, &val)| (val, idx))
            .collect();
        
        an_eigenvalue_index_pairs.sort_by(|a, b| b.0.partial_cmp(&a.0).unwrap_or(std::cmp::Ordering::Equal));
        
        let sorted_indices: Vec<usize> = an_eigenvalue_index_pairs.into_iter().map(|pair| pair.1).collect();

        let sorted_final_sample_scores = reorder_columns_owned(&final_sample_scores_n_by_k_eff_f32, &sorted_indices);
        let sorted_final_snp_loadings = reorder_columns_owned(&final_snp_loadings_d_by_k_eff_f32, &sorted_indices);
        let sorted_final_eigenvalues = reorder_array_owned(&final_eigenvalues_k_eff_f64, &sorted_indices);
        
        debug!("Computed final sorted eigenvalues: {:?}", sorted_final_eigenvalues);
        info!("Computed final sorted sample scores. Shape: {:?}", sorted_final_sample_scores.dim());
        info!("Computed final sorted SNP loadings. Shape: {:?}", sorted_final_snp_loadings.dim());

        #[cfg(feature = "enable-eigensnp-diagnostics")]
        {
            if let Some(pdc) = pass_diagnostics_collector.as_mut() {
                if self.config.collect_diagnostics {
                    // Diagnostics for s_intermediate_n_by_k_initial_f64 were moved before its consumption by svd_into.
                    // Diagnostics for u_rot_n_by_k_eff_f64 (as u_s_orthogonality_error) were moved before its consumption.
                    // s_intermediate_num_singular_values and s_intermediate_singular_values_sample are correctly placed using s_prime_singular_values_k_eff_f64.

                    // Notes on final scores/loadings for this pass can be added here.
                    // For instance, orthogonality of final_sample_scores and final_snp_loadings.
                    if !sorted_final_sample_scores.is_empty() {
                        let final_scores_ortho = compute_orthogonality_error_f32(&sorted_final_sample_scores.view());
                        pdc.notes.push_str(&format!(" ;FinalScoresOrthoErr_this_pass: {:?}", final_scores_ortho));
                    }
                     if !sorted_final_snp_loadings.is_empty() {
                        let final_loadings_ortho = compute_orthogonality_error_f32(&sorted_final_snp_loadings.view());
                         pdc.notes.push_str(&format!(" ;FinalLoadingsOrthoErr_this_pass: {:?}", final_loadings_ortho));
                    }
                }
            }
        }

        Ok((sorted_final_sample_scores, sorted_final_eigenvalues, sorted_final_snp_loadings))
    }

    /// Performs randomized SVD on a matrix A (matrix_features_by_samples, M x N).
    /// Returns (Option<U_A_approx>, Option<S_A_approx>, Option<V_A_approx>)
    /// U_A_approx: M x K_eff (Left singular vectors of A)
    /// S_A_approx: K_eff (Singular values of A)
    /// V_A_approx: N x K_eff (Right singular vectors of A)
    ///
    /// ## Numerical Precision
    /// The matrix multiplications performed within this function, such as:
    /// * `matrix_features_by_samples.dot(&random_projection_matrix_omega)` (A * Omega)
    /// * `matrix_features_by_samples.t().dot(&q_basis_m_by_l_actual)` (A.T * Q_basis)
    /// * `matrix_features_by_samples.dot(&q_tilde_n_by_l_actual)` (A * Q_tilde)
    /// * `q_basis_m_by_l_actual.t().dot(matrix_features_by_samples)` (Q_basis.T * A)
    /// are all `f32` operations. When these operations involve very large dimensions
    /// (either M or N of the input matrix, or the sketch dimension L), the internal
    /// accumulation (typically handled by `sgemm` in BLAS) is also likely to be in `f32`.
    /// This can lead to some loss of precision, especially if the number of elements being
    /// summed is extremely large. This is a standard trade-off for performance and memory
    /// efficiency in large-scale numerical computations.
    ///
    /// While some precision loss is possible in these `f32` operations, the Randomized SVD
    /// algorithm incorporates steps like QR decomposition for orthogonalization, which contribute
    /// to its overall numerical stability. Furthermore, in the context of the full Hybrid EigenSNP
    /// PCA workflow, the outputs of this rSVD step (e.g., $U_p^*$ for local bases or $U_{scores}^*$
    /// for initial global scores) are often intermediate. The subsequent Score-Guided Refinement (SR)
    /// phase is designed to refine these components using higher precision for critical calculations
    /// (e.g., `f64` accumulation for $S_{int}$, and mixed-precision `f32`/`f64` for $L_{raw}^*$),
    /// thereby helping to mitigate or compensate for minor inaccuracies introduced during this rSVD stage.
    #[allow(clippy::too_many_arguments)]
    fn _internal_perform_rsvd(
        matrix_features_by_samples: &ArrayView2<f32>, // Input matrix A (M features x N samples)
        num_components_target_k: usize,              // Desired K
        sketch_oversampling_count: usize,            // p (for L = K+p)
        num_power_iterations: usize,                 // q
        random_seed: u64,
        request_u_components: bool, // True if U (left singular vectors) is needed
        request_s_components: bool, // True if S (singular values) is needed
        request_v_components: bool,  // True if V (right singular vectors) is needed
        #[cfg(feature = "enable-eigensnp-diagnostics")] diagnostics_collector_vec: Option<&mut Vec<crate::diagnostics::RsvdStepDetail>>, // Removed mut, reverted name
        #[cfg(not(feature = "enable-eigensnp-diagnostics"))] _diagnostics_collector_vec: Option<()>, // Reverted name
    ) -> Result<(Option<Array2<f32>>, Option<Array1<f32>>, Option<Array2<f32>>), ThreadSafeStdError> {
        
        #[cfg(feature = "enable-eigensnp-diagnostics")]
        let push_diag_fn = |dc_vec_opt: Option<&mut Vec<RsvdStepDetail>>, step_name: String, iteration: Option<usize>, input_dims: Option<(usize,usize)>, output_dims: Option<(usize,usize)>, matrix_to_measure: Option<&ArrayView2<f32>>, q_factor_to_measure: Option<&ArrayView2<f32>>| {
            if let Some(dc_vec) = dc_vec_opt { // dc_vec is &mut Vec<RsvdStepDetail>
                let mut detail = RsvdStepDetail::default();
                detail.step_name = step_name;
                if let Some(iter) = iteration { detail.notes = format!("Iteration: {}", iter); }
                detail.input_matrix_dims = input_dims;
                detail.output_matrix_dims = output_dims;

                if let Some(matrix) = matrix_to_measure {
                    if !matrix.is_empty() {
                        detail.fro_norm = Some(compute_frob_norm_f32(&matrix.view()) as f64);
                        detail.condition_number = compute_condition_number_via_svd_f32(&matrix.view());
                    }
                }
                if let Some(q_matrix) = q_factor_to_measure {
                     if !q_matrix.is_empty() {
                        detail.orthogonality_error = compute_orthogonality_error_f32(&q_matrix.view());
                    }
                }
                dc_vec.push(detail);
            }
        };
        #[cfg(not(feature = "enable-eigensnp-diagnostics"))]
        let push_diag_fn = |_: Option<()>, _: String, _: Option<usize>, _: Option<(usize,usize)>, _: Option<(usize,usize)>, _: Option<&ArrayView2<f32>>, _: Option<&ArrayView2<f32>>| { // Changed Option<&mut ()> to Option<()>
            // No-op for non-diagnostics build
        };

        let num_features_m = matrix_features_by_samples.nrows();
        let num_samples_n = matrix_features_by_samples.ncols();

        #[cfg(feature = "enable-eigensnp-diagnostics")]
<<<<<<< HEAD
        let collector_for_push_fn = diagnostics_collector_vec; // Use corrected parameter name
        #[cfg(not(feature = "enable-eigensnp-diagnostics"))]
        let collector_for_push_fn = _diagnostics_collector_vec; // Use corrected parameter name
=======
        let collector_for_push_fn = diag_collector_input; // Removed mut
        #[cfg(not(feature = "enable-eigensnp-diagnostics"))]
        let collector_for_push_fn = _diag_collector_input; // Changed to direct assignment, removed mut
>>>>>>> a3aadb08

        // Call the push_diag_fn closure, passing the appropriate collector.
        push_diag_fn(collector_for_push_fn, "Input_A".to_string(), None, None, Some((num_features_m, num_samples_n)), Some(&matrix_features_by_samples.view()), None);

        if num_features_m == 0 || num_samples_n == 0 || num_components_target_k == 0 {
            debug!("RSVD: Input matrix empty or K=0. M={}, N={}, K={}", num_features_m, num_samples_n, num_components_target_k);
            let u_res = if request_u_components { Some(Array2::zeros((num_features_m, 0))) } else { None };
            let s_res = if request_s_components { Some(Array1::zeros(0)) } else { None };
            let v_res = if request_v_components { Some(Array2::zeros((num_samples_n, 0))) } else { None };
            return Ok((u_res, s_res, v_res));
        }

        let sketch_dimension_l = (num_components_target_k + sketch_oversampling_count)
            .min(num_features_m.min(num_samples_n));

        if sketch_dimension_l == 0 {
            debug!("RSVD: Sketch dimension L=0. M={}, N={}, K={}, p={}", num_features_m, num_samples_n, num_components_target_k, sketch_oversampling_count);
            let u_res = if request_u_components { Some(Array2::zeros((num_features_m, 0))) } else { None };
            let s_res = if request_s_components { Some(Array1::zeros(0)) } else { None };
            let v_res = if request_v_components { Some(Array2::zeros((num_samples_n, 0))) } else { None };
            return Ok((u_res, s_res, v_res));
        }
        trace!(
            "RSVD internal: Target_K={}, Sketch_L={}, Input_M(features)={}, Input_N(samples)={}",
            num_components_target_k, sketch_dimension_l, num_features_m, num_samples_n
        );

        let mut rng = ChaCha8Rng::seed_from_u64(random_seed);
        let normal_dist = Normal::new(0.0, 1.0)
            .map_err(|e_normal| -> ThreadSafeStdError {
                std::io::Error::new(
                    std::io::ErrorKind::Other,
                    format!("Failed to create normal distribution for RSVD: {}", e_normal),
                ).into()
            })?;
        
        // Omega: N x L
        let random_projection_matrix_omega = Array2::from_shape_fn((num_samples_n, sketch_dimension_l), |_| {
            normal_dist.sample(&mut rng) as f32
        });
        push_diag_fn(collector_for_push_fn, "Omega".to_string(), None, Some((num_samples_n, sketch_dimension_l)), Some((num_samples_n, sketch_dimension_l)), Some(&random_projection_matrix_omega.view()), None);
        
        let backend = LinAlgBackendProvider::<f32>::new();
        
        // Y = A * Omega (M x N) * (N x L) -> (M x L)
        let sketch_y = Self::dot_product_mixed_precision_f32_f64acc(matrix_features_by_samples, &random_projection_matrix_omega.view())?;
        push_diag_fn(collector_for_push_fn, "SketchY_PreQR".to_string(), None, Some((num_features_m, num_samples_n)), Some(sketch_y.dim()), Some(&sketch_y.view()), None);


        if sketch_y.ncols() == 0 {
            warn!("RSVD: Initial sketch Y (A*Omega) has zero columns before first QR. Target_K={}, Sketch_L={}", num_components_target_k, sketch_dimension_l);
            let u_res = if request_u_components { Some(Array2::zeros((num_features_m, 0))) } else { None };
            let s_res = if request_s_components { Some(Array1::zeros(0)) } else { None };
            let v_res = if request_v_components { Some(Array2::zeros((num_samples_n, 0))) } else { None };
            return Ok((u_res, s_res, v_res));
        }
        
        // Q_basis = orth(Y) (M x L_actual_y)
        let mut q_basis_m_by_l_actual = backend.qr_q_factor(&sketch_y)
            .map_err(|e_qr| Box::new(std::io::Error::new(std::io::ErrorKind::Other, format!("QR decomposition of initial sketch Y failed in RSVD: {}", e_qr))) as ThreadSafeStdError)?;
        push_diag_fn(collector_for_push_fn, "Q0_PostQR".to_string(), Some(0), Some(sketch_y.dim()), Some(q_basis_m_by_l_actual.dim()), None, Some(&q_basis_m_by_l_actual.view()));
        
        // Power iterations
        for iter_idx in 0..num_power_iterations {
            if q_basis_m_by_l_actual.ncols() == 0 { 
                trace!("RSVD Power Iteration {}: Q_basis became empty, breaking.", iter_idx + 1);
                break; 
            }
            trace!("RSVD Power Iteration {}/{}", iter_idx + 1, num_power_iterations);
            
            // Q_tilde_candidate = A.T * Q_basis (N x M) * (M x L_actual) -> (N x L_actual)
            let q_tilde_candidate = Self::dot_product_at_b_mixed_precision(matrix_features_by_samples, &q_basis_m_by_l_actual.view())?;
            push_diag_fn(collector_for_push_fn, format!("PowerIter{}_Ytilde_PreQR", iter_idx+1), Some(iter_idx+1), Some(q_basis_m_by_l_actual.dim()), Some(q_tilde_candidate.dim()), Some(&q_tilde_candidate.view()), None);

            if q_tilde_candidate.ncols() == 0 { 
                q_basis_m_by_l_actual = Array2::zeros((q_basis_m_by_l_actual.nrows(),0)); 
                trace!("RSVD Power Iteration {}: Q_tilde_candidate became empty.", iter_idx + 1);
                break; 
            }
            // Q_tilde = orth(Q_tilde_candidate) (N x L_actual_tilde)
            let q_tilde_n_by_l_actual = backend.qr_q_factor(&q_tilde_candidate)
                .map_err(|e_qr| Box::new(std::io::Error::new(std::io::ErrorKind::Other, format!("QR for Q_tilde in power iteration {} failed: {}", iter_idx + 1, e_qr))) as ThreadSafeStdError)?;
            push_diag_fn(collector_for_push_fn, format!("PowerIter{}_Qtilde_PostQR", iter_idx+1), Some(iter_idx+1), Some(q_tilde_candidate.dim()), Some(q_tilde_n_by_l_actual.dim()), None, Some(&q_tilde_n_by_l_actual.view()));

            if q_tilde_n_by_l_actual.ncols() == 0 {
                q_basis_m_by_l_actual = Array2::zeros((q_basis_m_by_l_actual.nrows(),0));
                trace!("RSVD Power Iteration {}: Q_tilde became empty after QR.", iter_idx + 1);
                break;
            }

            // Q_basis_candidate = A * Q_tilde (M x N) * (N x L_actual_tilde) -> (M x L_actual_tilde)
            let q_basis_candidate_next = Self::dot_product_mixed_precision_f32_f64acc(matrix_features_by_samples, &q_tilde_n_by_l_actual.view())?;
            push_diag_fn(collector_for_push_fn, format!("PowerIter{}_Ynext_PreQR", iter_idx+1), Some(iter_idx+1), Some(q_tilde_n_by_l_actual.dim()), Some(q_basis_candidate_next.dim()), Some(&q_basis_candidate_next.view()), None);

            if q_basis_candidate_next.ncols() == 0 {
                 q_basis_m_by_l_actual = Array2::zeros((q_basis_m_by_l_actual.nrows(),0));
                 trace!("RSVD Power Iteration {}: Q_basis_candidate_next became empty.", iter_idx + 1);
                 break;
            }
            // Q_basis = orth(Q_basis_candidate_next) (M x L_actual_final_iter)
            q_basis_m_by_l_actual = backend.qr_q_factor(&q_basis_candidate_next)
                .map_err(|e_qr| Box::new(std::io::Error::new(std::io::ErrorKind::Other, format!("QR for Q_basis in power iteration {} failed: {}", iter_idx + 1, e_qr))) as ThreadSafeStdError)?;
            push_diag_fn(collector_for_push_fn, format!("PowerIter{}_Qnext_PostQR", iter_idx+1), Some(iter_idx+1), Some(q_basis_candidate_next.dim()), Some(q_basis_m_by_l_actual.dim()), None, Some(&q_basis_m_by_l_actual.view()));
        }
        
        if q_basis_m_by_l_actual.ncols() == 0 {
            warn!("RSVD: Refined Q_basis has zero columns after power iterations. Target_K={}", num_components_target_k);
            let u_res = if request_u_components { Some(Array2::zeros((num_features_m, 0))) } else { None };
            let s_res = if request_s_components { Some(Array1::zeros(0)) } else { None };
            let v_res = if request_v_components { Some(Array2::zeros((num_samples_n, 0))) } else { None };
            return Ok((u_res, s_res, v_res));
        }
        
        // B = Q_basis.T * A (L_actual x M) * (M x N) -> (L_actual x N)
        let projected_b_l_actual_by_n = Self::dot_product_at_b_mixed_precision(&q_basis_m_by_l_actual.view(), matrix_features_by_samples)?;
        push_diag_fn(collector_for_push_fn, "ProjectedB_PreSVD".to_string(), None, Some(q_basis_m_by_l_actual.dim()), Some(projected_b_l_actual_by_n.dim()), Some(&projected_b_l_actual_by_n.view()), None);
        
        // SVD of B: B = U_B * S_B * V_B.T
        // U_B is L_actual x rank_b
        // S_B is rank_b
        // V_B.T is rank_b x N
        let compute_u_for_b = request_u_components; // U_A = Q_basis * U_B, so U_B is needed if U_A is.
        let compute_v_for_b = request_v_components; // V_A = V_B, so V_B (from V_B.T) is needed if V_A is.

        use crate::linalg_backends::SVDOutput; // Ensure this type is available or use its definition

        let svd_result_b = backend.svd_into(projected_b_l_actual_by_n.clone().into_owned(), compute_u_for_b, compute_v_for_b);
    
        let svd_output_b = match svd_result_b {
            Ok(output) => output,
            Err(e_svd) => {
                // Check if the error message string contains typical ndarray-linalg error indicators
                // This is a bit heuristic as we don't have the exact error type here easily.
                let error_string = format!("{}", e_svd);
                if error_string.contains("LinalgError") || error_string.contains("NonConverged") || error_string.contains("IllegalParameter") {
                    warn!(
                        "RSVD: SVD of projected matrix B failed (likely due to low rank or numerical issues): {}. Proceeding with 0 components from this SVD.",
                        e_svd
                    );
                    // Create an empty SvdOutput structure
                    SVDOutput {
                        u: if compute_u_for_b { Some(Array2::zeros((q_basis_m_by_l_actual.ncols(), 0))) } else { None },
                        s: Array1::<f32>::zeros(0), // Assuming f32 context, A::Real would be f32
                        vt: if compute_v_for_b { Some(Array2::zeros((0, matrix_features_by_samples.ncols()))) } else { None },
                    }
                } else {
                    // If it's some other error, propagate it
                    return Err(Box::new(std::io::Error::new(
                        std::io::ErrorKind::Other,
                        format!("SVD of projected matrix B failed in RSVD: {}", e_svd),
                    )) as ThreadSafeStdError);
                }
            }
        };

        #[cfg(feature = "enable-eigensnp-diagnostics")]
        {
            // collector_for_push_fn is Option<&mut Vec<RsvdStepDetail>>
            // To get &mut Vec<RsvdStepDetail> from it:
<<<<<<< HEAD
            if let Some(dc_vec) = collector_for_push_fn {
=======
            if let Some(dc_vec) = collector_for_push_fn { 
>>>>>>> a3aadb08
                // dc_vec is now &mut Vec<RsvdStepDetail>
                let mut detail_svd = RsvdStepDetail::default();
                detail_svd.step_name = "SVD_of_B".to_string();
                if let Some(u_b) = svd_output_b.u.as_ref() { 
                    detail_svd.notes.push_str(&format!("U_B dims: {:?}; ", u_b.dim()));
                    // Could add more detailed metrics for U_B if needed
                }
                detail_svd.num_singular_values = Some(svd_output_b.s.len());
                detail_svd.singular_values_sample = sample_singular_values(&svd_output_b.s.view(), 10).map(|v_f32| v_f32.iter().map(|&x| x as f64).collect()); // Store as f64
                if let Some(vt_b) = svd_output_b.vt.as_ref() {
                     detail_svd.notes.push_str(&format!("Vt_B dims: {:?}; ", vt_b.dim()));
                }

                // SVD Reconstruction Error for B = U_B S_B Vt_B
                // Need original B (projected_b_l_actual_by_n), U_B, S_B, Vt_B
                if let (Some(u_b_val), Some(vt_b_val)) = (svd_output_b.u.as_ref(), svd_output_b.vt.as_ref()) {
                     if !projected_b_l_actual_by_n.is_empty() && !u_b_val.is_empty() && !svd_output_b.s.is_empty() && !vt_b_val.is_empty() {
                        let reconstruction_error = compute_svd_reconstruction_error_f32(
                            &projected_b_l_actual_by_n.view(),
                            &u_b_val.view(),
                            &svd_output_b.s.view(),
                            &vt_b_val.view()
                        );
                        detail_svd.svd_reconstruction_error_rel = reconstruction_error;
                        // Could also compute absolute error if needed.
                    }
                }
                dc_vec.push(detail_svd);
            }
        }
        
        let mut u_a_approx_opt: Option<Array2<f32>> = None;
        let mut s_a_approx_opt: Option<Array1<f32>> = None;
        let mut v_a_approx_opt: Option<Array2<f32>> = None;

        let effective_rank_b = svd_output_b.s.len(); // Corrected: svd_output_b.s is Array1<f32>
        let num_k_to_return = num_components_target_k.min(effective_rank_b);

        // This replaces the block from 'if request_s_components {' down to its closing brace.
        if request_s_components {
            // svd_output_b.s is Array1<f32>.
            // num_k_to_return was calculated earlier and is the number of components the user wants.
            // effective_rank_b is svd_output_b.s.len(), the actual number of singular values from SVD.
            
            let actual_k_to_slice = std::cmp::min(num_k_to_return, effective_rank_b);

            if actual_k_to_slice == 0 {
                s_a_approx_opt = Some(Array1::zeros(0));
            } else {
                // Slice svd_output_b.s to get the top 'actual_k_to_slice' singular values.
                // The s! macro is appropriate for slicing ndarray::Array1.
                s_a_approx_opt = Some(svd_output_b.s.slice(s![0..actual_k_to_slice]).to_owned());
            }
        }

        if request_u_components {
            if let Some(u_b_l_actual_by_rank_b) = svd_output_b.u {
                if u_b_l_actual_by_rank_b.ncols() > 0 && q_basis_m_by_l_actual.ncols() > 0 {
                    // U_A = Q_basis * U_B (M x L_actual) * (L_actual x rank_b) -> M x rank_b
                    let u_a_approx_m_by_rank_b = q_basis_m_by_l_actual.dot(&u_b_l_actual_by_rank_b);
                    let u_a_final = u_a_approx_m_by_rank_b.slice_axis(Axis(1), ndarray::Slice::from(0..num_k_to_return)).to_owned();
                    push_diag_fn(collector_for_push_fn, "Final_U_A".to_string(), None, Some(u_a_approx_m_by_rank_b.dim()), Some(u_a_final.dim()), Some(&u_a_final.view()), Some(&u_a_final.view())); // Ortho error for U_A
                    u_a_approx_opt = Some(u_a_final);
                } else {
                     u_a_approx_opt = Some(Array2::zeros((num_features_m, 0)));   
                }
            } else {
                u_a_approx_opt = Some(Array2::zeros((num_features_m, 0)));
            }
        }

        if request_v_components {
            if let Some(v_b_t_rank_b_by_n) = svd_output_b.vt {
                if v_b_t_rank_b_by_n.nrows() > 0 { // effectively checks rank_b > 0
                    // V_A = V_B. V_B is (N x rank_b). We have V_B.T (rank_b x N)
                    let v_a_approx_n_by_rank_b = v_b_t_rank_b_by_n.t().into_owned();
                    let v_a_final = v_a_approx_n_by_rank_b.slice_axis(Axis(1), ndarray::Slice::from(0..num_k_to_return)).to_owned();
                    push_diag_fn(collector_for_push_fn, "Final_V_A".to_string(), None, Some(v_a_approx_n_by_rank_b.dim()), Some(v_a_final.dim()), Some(&v_a_final.view()), Some(&v_a_final.view())); // Ortho error for V_A
                    v_a_approx_opt = Some(v_a_final);
                } else {
                    v_a_approx_opt = Some(Array2::zeros((num_samples_n, 0)));
                }
            } else {
                 v_a_approx_opt = Some(Array2::zeros((num_samples_n, 0)));
            }
        }
        
        trace!(
            "RSVD internal successfully computed components. U_shape={:?}, S_len={}, V_shape={:?}",
            u_a_approx_opt.as_ref().map(|m| m.dim()),
            s_a_approx_opt.as_ref().map_or(0, |s| s.len()),
            v_a_approx_opt.as_ref().map(|m| m.dim())
        );
        Ok((u_a_approx_opt, s_a_approx_opt, v_a_approx_opt))
    }

    /// Performs matrix multiplication of two f32 matrices (A * B) using f64 accumulation
    /// for each element of the resulting f32 matrix.
    /// A (a_matrix_view): M x P
    /// B (b_matrix_view): P x K
    /// Result: M x K
    fn dot_product_mixed_precision_f32_f64acc(
        a_matrix_view: &ArrayView2<f32>,
        b_matrix_view: &ArrayView2<f32>,
    ) -> Result<Array2<f32>, ThreadSafeStdError> {
        let m_dim = a_matrix_view.nrows();
        let p_common_dim_a = a_matrix_view.ncols();
        let p_common_dim_b = b_matrix_view.nrows();
        let k_dim = b_matrix_view.ncols();

        if p_common_dim_a != p_common_dim_b {
            return Err(Box::new(std::io::Error::new(
                std::io::ErrorKind::InvalidInput,
                format!(
                    "Dimension mismatch for mixed-precision dot product: A.ncols ({}) != B.nrows ({}).",
                    p_common_dim_a, p_common_dim_b
                ),
            )) as ThreadSafeStdError);
        }

        if m_dim == 0 || p_common_dim_a == 0 || k_dim == 0 {
             // Handle empty inputs gracefully, return matrix of zeros with correct output shape.
             // If p_common_dim_a is 0, all dot products will be 0.
            return Ok(Array2::<f32>::zeros((m_dim, k_dim)));
        }
        
        let mut result_matrix_f32 = Array2::<f32>::zeros((m_dim, k_dim));

        // Parallelize over the rows of the output matrix A
        result_matrix_f32
            .axis_iter_mut(Axis(0))
            .into_par_iter()
            .enumerate()
            .for_each(|(i_row_idx, mut output_row_view)| {
                let a_row_i = a_matrix_view.row(i_row_idx); // This is efficient for row-major A
                for j_col_idx in 0..k_dim {
                    let mut accumulator_f64: f64 = 0.0;
                    // To get b_col_j efficiently, it's better if B is column-major,
                    // or we extract the column once. Ndarray views are flexible.
                    // For now, direct indexing is okay but less cache-friendly for B.
                    for p_idx in 0..p_common_dim_a {
                        accumulator_f64 += (a_row_i[p_idx] as f64) * (b_matrix_view[[p_idx, j_col_idx]] as f64);
                    }
                    output_row_view[j_col_idx] = accumulator_f64 as f32;
                }
            });
            
        Ok(result_matrix_f32)
    }
}<|MERGE_RESOLUTION|>--- conflicted
+++ resolved
@@ -1974,15 +1974,9 @@
         let num_samples_n = matrix_features_by_samples.ncols();
 
         #[cfg(feature = "enable-eigensnp-diagnostics")]
-<<<<<<< HEAD
         let collector_for_push_fn = diagnostics_collector_vec; // Use corrected parameter name
         #[cfg(not(feature = "enable-eigensnp-diagnostics"))]
         let collector_for_push_fn = _diagnostics_collector_vec; // Use corrected parameter name
-=======
-        let collector_for_push_fn = diag_collector_input; // Removed mut
-        #[cfg(not(feature = "enable-eigensnp-diagnostics"))]
-        let collector_for_push_fn = _diag_collector_input; // Changed to direct assignment, removed mut
->>>>>>> a3aadb08
 
         // Call the push_diag_fn closure, passing the appropriate collector.
         push_diag_fn(collector_for_push_fn, "Input_A".to_string(), None, None, Some((num_features_m, num_samples_n)), Some(&matrix_features_by_samples.view()), None);
@@ -2142,11 +2136,7 @@
         {
             // collector_for_push_fn is Option<&mut Vec<RsvdStepDetail>>
             // To get &mut Vec<RsvdStepDetail> from it:
-<<<<<<< HEAD
-            if let Some(dc_vec) = collector_for_push_fn {
-=======
             if let Some(dc_vec) = collector_for_push_fn { 
->>>>>>> a3aadb08
                 // dc_vec is now &mut Vec<RsvdStepDetail>
                 let mut detail_svd = RsvdStepDetail::default();
                 detail_svd.step_name = "SVD_of_B".to_string();
