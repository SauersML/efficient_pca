--- conflicted
+++ resolved
@@ -1059,7 +1059,6 @@
             // To simplify, we always push the (basis, original_diag_entry) to final_results_tuples.
             // The collected_diagnostics_entries vector is now the primary source for the main diagnostics collector.
             final_results_tuples.push((basis_result_item, diag_entry_for_this_block));
-<<<<<<< HEAD
         }
 
         #[cfg(feature = "enable-eigensnp-diagnostics")]
@@ -1071,19 +1070,6 @@
             }
         }
 
-=======
-        }
-
-        #[cfg(feature = "enable-eigensnp-diagnostics")]
-        {
-            if let Some(dc_vec_mut) = diagnostics_collector.as_mut() {
-                 if self.config.collect_diagnostics {
-                    dc_vec_mut.extend(collected_diagnostics_entries);
-                 }
-            }
-        }
-
->>>>>>> a3cd783e
         // The type of final_results_tuples is Vec<(PerBlockLocalSnpBasis, LocalBasisWithDiagnostics::Item2)>
         // which is Vec<(PerBlockLocalSnpBasis, PerBlockLocalBasisDiagnostics)> or Vec<(PerBlockLocalSnpBasis, ())>
         // This matches the required return type Vec<LocalBasisWithDiagnostics>.
