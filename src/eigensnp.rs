use ndarray::{s, Array1, Array2, Axis, ArrayView2};
// Eigh, QR, SVDInto are replaced by backend calls. UPLO is handled by eigh_upper.
// use ndarray_linalg::{Eigh, UPLO, QR, SVDInto}; 
use crate::linalg_backends::{BackendQR, BackendSVD, LinAlgBackendProvider};
// use crate::ndarray_backend::NdarrayLinAlgBackend; // Replaced by LinAlgBackendProvider
// use crate::linalg_backend_dispatch::LinAlgBackendProvider; // Now part of linalg_backends
use rayon::prelude::*;
use std::simd::Simd;
<<<<<<< HEAD
use std::simd::SimdFloat;
=======
>>>>>>> 3f10abe8
use std::error::Error;
use log::{info, debug, trace, warn};
use rand::SeedableRng;
use rand_chacha::ChaCha8Rng;
use rand_distr::{Distribution, Normal};
// Updated diagnostics struct names
#[cfg(feature = "enable-eigensnp-diagnostics")]
use crate::diagnostics::{
    FullPcaRunDetailedDiagnostics, 
    RsvdStepDetail, 
    PerBlockLocalBasisDiagnostics,
    SrPassDetail,
    compute_frob_norm_f32, // For f32 matrices
    compute_frob_norm_f64, // For f64 matrices (if any intermediate become f64)
    compute_condition_number_via_svd_f32, // For f32 matrices, uses f64 SVD
    compute_condition_number_via_svd_f64, // For f64 matrices
    compute_orthogonality_error_f32, // For Q factors (f32)
    compute_svd_reconstruction_error_f32, // For SVD steps (f32)
    sample_singular_values, // For f32 singular values
    sample_singular_values_f64, // For f64 singular values
    compute_matrix_column_correlations_abs, // For f32 vs f64 matrix correlations
};

/// A thread-safe wrapper for standard dynamic errors,
/// so they implement `Send` and `Sync`.
pub type ThreadSafeStdError = Box<dyn Error + Send + Sync + 'static>;

// --- Conditional PCA Output Type ---

/// Defines the output structure of `compute_pca`, conditionally including detailed diagnostics.
#[cfg(feature = "enable-eigensnp-diagnostics")]
pub type PcaOutputWithDiagnostics = (
    EigenSNPCoreOutput,
    Option<crate::diagnostics::FullPcaRunDetailedDiagnostics>,
);

#[cfg(not(feature = "enable-eigensnp-diagnostics"))]
pub type PcaOutputWithDiagnostics = (EigenSNPCoreOutput, ());

// --- Conditional Helper Type ---

/// Helper type to conditionally include a type `T` or `()` based on a feature flag.
#[cfg(feature = "enable-eigensnp-diagnostics")]
pub type PcaConditionally<T> = T;
#[cfg(not(feature = "enable-eigensnp-diagnostics"))]
pub type PcaConditionally<T> = std::marker::PhantomData<T>;

// --- Conditional Type for Local Basis Learning Output ---

/// Defines the output structure for local basis learning, conditionally including diagnostics.
/// This is used as the per-block result type in `learn_all_ld_block_local_bases`.
#[cfg(feature = "enable-eigensnp-diagnostics")]
pub type LocalBasisWithDiagnostics = (
    PerBlockLocalSnpBasis,
    crate::diagnostics::PerBlockLocalBasisDiagnostics,
);

#[cfg(not(feature = "enable-eigensnp-diagnostics"))]
pub type LocalBasisWithDiagnostics = (PerBlockLocalSnpBasis, ());


// Helper trait for f64 conversion from Duration, handling potential errors.
#[cfg(feature = "enable-eigensnp-diagnostics")]
trait DurationToF64Safe {
    fn as_secs_f64_safe(&self) -> Option<f64>;
}
#[cfg(feature = "enable-eigensnp-diagnostics")]
impl DurationToF64Safe for std::time::Duration {
    fn as_secs_f64_safe(&self) -> Option<f64> {
        let secs = self.as_secs();
        let nanos = self.subsec_nanos();
        let total_nanos = secs as f64 * 1_000_000_000.0 + nanos as f64;
        if total_nanos.is_finite() {
            Some(total_nanos / 1_000_000_000.0)
        } else {
            None // Or handle error appropriately
        }
    }
}

// --- Core Index Types ---

/// Identifies a SNP included in the PCA (post-QC and part of an LD block).
/// This index is relative to the final list of SNPs used in the analysis.
#[derive(Clone, Copy, Debug, PartialEq, Eq, Hash, PartialOrd, Ord)]
pub struct PcaSnpId(pub usize);

/// Identifies a sample included in the PCA (post-QC).
/// This index is relative to the final list of QC'd samples.
#[derive(Clone, Copy, Debug, PartialEq, Eq, Hash, PartialOrd, Ord)]
pub struct QcSampleId(pub usize);

/// Identifies an LD Block from the input list of `LdBlockSpecification`s.
#[derive(Clone, Copy, Debug, PartialEq, Eq, Hash, PartialOrd, Ord)]
pub struct LdBlockListId(pub usize);

/// Identifies a row (a condensed feature) in the condensed feature matrix.
#[derive(Clone, Copy, Debug, PartialEq, Eq, Hash, PartialOrd, Ord)]
pub struct CondensedFeatureId(pub usize);

/// Identifies one of the K final computed Principal Components.
#[derive(Clone, Copy, Debug, PartialEq, Eq, Hash, PartialOrd, Ord)]
pub struct PrincipalComponentId(pub usize);

// --- Trait for Abstracting Genotype Data Access ---

/// Defines how the EigenSNP PCA algorithm accesses globally standardized genotype data.
/// The implementor of this trait is responsible for handling the actual data source
/// and applying pre-calculated global mean (mu_j) and
/// standard deviation (sigma_j) for each SNP j to provide X_ji = (G_qc,ji - mu_j) / sigma_j.
pub trait PcaReadyGenotypeAccessor: Sync {
    /// Fetches a block of globally standardized genotypes.
    /// The output matrix orientation is SNPs as rows, Samples as columns.
    ///
    /// # Arguments
    /// * `snp_ids`: A slice of `PcaSnpId` specifying which SNPs to fetch.
    /// * `sample_ids`: A slice of `QcSampleId` specifying which samples to fetch.
    ///
    /// # Returns
    /// An `Array2<f32>` of shape `(snp_ids.len(), sample_ids.len())`.
    fn get_standardized_snp_sample_block(
        &self,
        snp_ids: &[PcaSnpId],
        sample_ids: &[QcSampleId],
    ) -> Result<Array2<f32>, ThreadSafeStdError>;

    /// Returns the total number of SNPs available for PCA (i.e., D_blocked,
    /// those SNPs that passed QC and are part of defined LD blocks).
    fn num_pca_snps(&self) -> usize;

    /// Returns the total number of samples available for PCA (i.e., N, after QC).
    fn num_qc_samples(&self) -> usize;
}

// --- Input Configuration Structures ---

/// Specification for a single Linkage Disequilibrium (LD) block.
#[derive(Clone, Debug)]
pub struct LdBlockSpecification {
    /// User-defined tag for identifying the block, primarily for tracking or logging.
    /// This field must be populated, for instance, with a block's genomic coordinates or a sequential ID.
    pub user_defined_block_tag: String,
    /// List of `PcaSnpId`s that belong to this LD block.
    pub pca_snp_ids_in_block: Vec<PcaSnpId>,
}

impl LdBlockSpecification {
    /// Returns the number of SNPs in this LD block.
    pub fn num_snps_in_block(&self) -> usize {
        self.pca_snp_ids_in_block.len()
    }
}

// --- Typed Intermediate Data Product Structs ---

/// Represents the learned local eigenSNP basis vectors for a single LD block.
#[derive(Debug)]
pub struct PerBlockLocalSnpBasis {
    /// Identifier linking back to the `LdBlockSpecification` list, corresponding to its index.
    pub block_list_id: LdBlockListId,
    /// Matrix of basis vectors (local eigenSNP loadings).
    /// Shape: `(num_snps_in_block, num_local_components_for_block)`
    pub basis_vectors: Array2<f32>,
}

/// Represents the raw condensed feature matrix (A_eigen_star) before row-wise standardization.
/// Its features (rows) are the projections of all samples onto the local eigenSNP bases.
#[derive(Debug)]
pub struct RawCondensedFeatures {
    /// Data matrix.
    /// Shape: `(total_condensed_features, num_qc_samples)`
    pub data: Array2<f32>,
}

impl RawCondensedFeatures {
    pub fn num_total_condensed_features(&self) -> usize { self.data.nrows() }
    pub fn num_samples(&self) -> usize { self.data.ncols() }
}

/// Represents the condensed feature matrix (A_eigen_std_star) after its features (rows)
/// have been standardized (mean-centered and scaled to unit variance).
#[derive(Debug)]
pub struct StandardizedCondensedFeatures {
    /// Data matrix.
    /// Shape: `(total_condensed_features, num_qc_samples)`
    pub data: Array2<f32>,
}

impl StandardizedCondensedFeatures {
    pub fn num_total_condensed_features(&self) -> usize { self.data.nrows() }
    pub fn num_samples(&self) -> usize { self.data.ncols() }
}

/// Represents the initial Principal Component scores for all N samples,
/// derived from the PCA on the `StandardizedCondensedFeatures`.
#[derive(Debug)]
pub struct InitialSamplePcScores {
    /// Scores matrix (U_scores_star).
    /// Shape: `(num_qc_samples, num_global_pcs_computed)`
    pub scores: Array2<f32>,
}

impl InitialSamplePcScores {
    pub fn num_samples(&self) -> usize { self.scores.nrows() }
    pub fn num_pcs_computed(&self) -> usize { self.scores.ncols() }
}

// --- Final Output Structure ---

/// Encapsulates the final results of the EigenSNP PCA computation.
#[derive(Debug, Default)]
pub struct EigenSNPCoreOutput {
    /// Final SNP Principal Component Loadings (V_final_star).
    /// Shape: `(num_pca_snps, num_principal_components_computed)`
    pub final_snp_principal_component_loadings: Array2<f32>,
    /// Final Principal Component Scores for the N reference individuals (S_final_star).
    /// Columns are orthogonal.
    /// Shape: `(num_qc_samples, num_principal_components_computed)`
    pub final_sample_principal_component_scores: Array2<f32>,
    /// Sample Eigenvalues for each computed Principal Component (lambda_k).
    /// Shape: `(num_principal_components_computed)`
    pub final_principal_component_eigenvalues: Array1<f64>,

    /// Number of QC'd individuals used in the PCA (N).
    pub num_qc_samples_used: usize,
    /// Number of QC'd SNPs (within defined LD blocks) used in the PCA (D_blocked).
    pub num_pca_snps_used: usize,
    /// Actual number of Principal Components computed (K_computed <= K_target).
    pub num_principal_components_computed: usize,
}


// --- Utility Functions ---

/// Standardizes each row (feature) of the input condensed feature matrix to have zero mean and unit variance.
/// Features with a standard deviation effectively zero (absolute value < 1e-7) after mean centering
/// will be filled with zeros. This is a common approach to handle constant features in PCA
/// to prevent division by zero and for numerical stability.
fn standardize_raw_condensed_features(
    raw_features_input: RawCondensedFeatures,
    #[cfg_attr(not(feature = "enable-eigensnp-diagnostics"), allow(unused_variables))]
    collect_diagnostics_flag: bool,
    #[cfg(feature = "enable-eigensnp-diagnostics")] mut full_diagnostics_collector: Option<&mut crate::diagnostics::FullPcaRunDetailedDiagnostics>,
    #[cfg(not(feature = "enable-eigensnp-diagnostics"))] _full_diagnostics_collector: Option<()>,
) -> Result<StandardizedCondensedFeatures, ThreadSafeStdError> {
    let mut condensed_data_matrix = raw_features_input.data;
    let num_total_condensed_features = condensed_data_matrix.nrows();
    let num_samples = condensed_data_matrix.ncols();

    info!(
        "Standardizing rows of condensed feature matrix ({} features, {} samples).",
        num_total_condensed_features, num_samples
    );

    if num_samples <= 1 {
        if num_total_condensed_features > 0 && num_samples == 1 {
            // If there's only one sample, variance is undefined (or zero).
            // Standardizing would lead to NaNs or division by zero.
            // Filling with 0.0 is a consistent way to handle this.
            condensed_data_matrix.fill(0.0f32);
        }
        debug!("Number of samples ({}) is <= 1 for condensed matrix; standardization results in zeros or is skipped if already empty.", num_samples);
        return Ok(StandardizedCondensedFeatures { data: condensed_data_matrix });
    }

    // Parallelize row-wise standardization
    condensed_data_matrix
        .axis_iter_mut(Axis(0))
        .into_par_iter()
        .for_each(|mut feature_row| {
            const LANES: usize = 8;

            // Get initial slice for reading
            let row_data_slice: &[f32] = feature_row.as_slice().expect("Feature row must be contiguous for read-only operations");
            let num_elements_in_row = row_data_slice.len();

            if num_elements_in_row == 0 { // Should not happen if num_samples > 0, but good practice
                return;
            }
            let num_simd_chunks = num_elements_in_row / LANES;

            // --- SIMD Sum for Mean ---
            let mut simd_sum_f32 = Simd::splat(0.0f32);
            for chunk_idx in 0..num_simd_chunks {
                let offset = chunk_idx * LANES;
                let data_chunk = Simd::<f32, LANES>::from_slice(&row_data_slice[offset .. offset + LANES]);
                simd_sum_f32 += data_chunk;
            }
            let mut total_sum_f32 = simd_sum_f32.reduce_sum();
            for idx in (num_simd_chunks * LANES)..num_elements_in_row {
                total_sum_f32 += row_data_slice[idx];
            }
            let mean_val_f64 = total_sum_f32 as f64 / (num_elements_in_row as f64); // num_elements_in_row is num_samples for this row
            let mean_val_f32 = mean_val_f64 as f32;

            // Get mutable slice for modifications
            let row_data_mut_slice: &mut [f32] = feature_row.as_slice_mut().expect("Feature row must be contiguous for mutable operations");

            // --- SIMD Mean Centering ---
            let mean_simd = Simd::splat(mean_val_f32);
            for chunk_idx in 0..num_simd_chunks {
                let offset = chunk_idx * LANES;
                let mut data_chunk = Simd::<f32, LANES>::from_slice(&row_data_mut_slice[offset .. offset + LANES]);
                data_chunk -= mean_simd;
                data_chunk.write_to_slice_unaligned(&mut row_data_mut_slice[offset .. offset + LANES]);
            }
            for idx in (num_simd_chunks * LANES)..num_elements_in_row {
                row_data_mut_slice[idx] -= mean_val_f32;
            }

            // --- SIMD Sum of Squares (operates on the now mean-centered row_data_mut_slice) ---
            let mut simd_sum_sq_f32 = Simd::splat(0.0f32);
            for chunk_idx in 0..num_simd_chunks {
                let offset = chunk_idx * LANES;
                let centered_data_chunk = Simd::<f32, LANES>::from_slice(&row_data_mut_slice[offset .. offset + LANES]);
                simd_sum_sq_f32 += centered_data_chunk * centered_data_chunk;
            }
            let mut total_sum_sq_f32 = simd_sum_sq_f32.reduce_sum();
            for idx in (num_simd_chunks * LANES)..num_elements_in_row {
                total_sum_sq_f32 += row_data_mut_slice[idx] * row_data_mut_slice[idx];
            }
            
            // Use (N-1) for sample variance calculation (N is num_elements_in_row here)
            let variance_f64 = total_sum_sq_f32 as f64 / ((num_elements_in_row as f64 - 1.0).max(1.0)); // Avoid division by zero if num_elements_in_row is 1
            let std_dev_f64 = variance_f64.sqrt();
            let std_dev_f32 = std_dev_f64 as f32;

            // --- SIMD Scaling / Fill (operates on row_data_mut_slice) ---
            if std_dev_f32.abs() > 1e-7 {
                let inv_std_dev_val = 1.0 / std_dev_f32;
                let inv_std_dev_simd = Simd::splat(inv_std_dev_val);
                for chunk_idx in 0..num_simd_chunks {
                    let offset = chunk_idx * LANES;
                    let mut data_chunk = Simd::<f32, LANES>::from_slice(&row_data_mut_slice[offset .. offset + LANES]);
                    data_chunk *= inv_std_dev_simd;
                    data_chunk.write_to_slice_unaligned(&mut row_data_mut_slice[offset .. offset + LANES]);
                }
                for idx in (num_simd_chunks * LANES)..num_elements_in_row {
                    row_data_mut_slice[idx] *= inv_std_dev_val;
                }
            } else {
                let zero_simd = Simd::splat(0.0f32);
                for chunk_idx in 0..num_simd_chunks {
                    let offset = chunk_idx * LANES;
                    zero_simd.write_to_slice_unaligned(&mut row_data_mut_slice[offset .. offset + LANES]);
                }
                for idx in (num_simd_chunks * LANES)..num_elements_in_row {
                    row_data_mut_slice[idx] = 0.0f32;
                }
            }
        });
    
    info!("Finished standardizing rows of condensed feature matrix.");

    debug!("Standardized condensed feature matrix (A_eigen_std_star) dimensions: {:?}", condensed_data_matrix.dim());
    if !condensed_data_matrix.is_empty() {
        let norm_a_eigen_std_star = condensed_data_matrix.view().mapv(|x| x*x).sum().sqrt();
        debug!("Standardized condensed feature matrix (A_eigen_std_star) Frobenius norm: {:.4e}", norm_a_eigen_std_star);

        for row_idx in 0..3.min(condensed_data_matrix.nrows()) {
            let r_view = condensed_data_matrix.row(row_idx);
            if r_view.len() > 1 { // Variance requires at least 2 elements
                let mean_val = r_view.mean().unwrap_or(0.0); // Should be ~0 for standardized data
                let variance = r_view.mapv(|x| (x - mean_val).powi(2)).mean().unwrap_or(0.0); // Should be ~1 for standardized data
                // Using debug for variance of standardized matrix as it's a key check of success
                debug!("Standardized condensed matrix: Row {} mean (post-std): {:.4e}, variance (post-std): {:.4e}", 
                       row_idx, mean_val, variance);
            } else if r_view.len() == 1 { // Single element in row, variance is undefined or 0. Mean is the element itself.
                debug!("Standardized condensed matrix: Row {} mean (post-std): {:.4e}, variance (post-std): N/A (single element in row)",
                       row_idx, r_view.mean().unwrap_or(0.0));
            }
        }
    }

    #[cfg(feature = "enable-eigensnp-diagnostics")]
    {
        if collect_diagnostics_flag {
            if let Some(dc) = full_diagnostics_collector.as_mut() {
                dc.c_std_matrix_dims = Some(condensed_data_matrix.dim());
                if !condensed_data_matrix.is_empty() {
                    dc.c_std_matrix_fro_norm = Some(compute_frob_norm_f32(&condensed_data_matrix.view()) as f64);
                    
                    // Sample column means and std devs (they should be ~0 and ~1)
                    let num_cols_to_sample = 10.min(condensed_data_matrix.ncols());
                    if num_cols_to_sample > 0 {
                        let mut means_sample = Vec::with_capacity(num_cols_to_sample);
                        let mut stds_sample = Vec::with_capacity(num_cols_to_sample);
                        for i in 0..num_cols_to_sample {
                            // This samples columns from the standardized matrix (features are rows)
                            // To sample feature characteristics, we'd sample rows.
                            // The spec asks for C_std_col_means/stds. C_std is features x samples.
                            // So we need to sample columns of C_std.
                            // This means we are sampling across features for a few samples.
                            // This seems transposed from typical expectation.
                            // If C_std is features x samples, then "column means" means mean of each sample's scores over features.
                            // Let's assume the spec meant "row means/stds" for C_std (i.e. for each standardized feature).
                            let feature_row = condensed_data_matrix.row(i); // Sample first few features
                            means_sample.push(feature_row.mean().unwrap_or(0.0) as f64); // Should be ~0
                             let variance = feature_row.mapv(|x| (x - (feature_row.mean().unwrap_or(0.0))).powi(2)).mean().unwrap_or(0.0);
                            stds_sample.push(variance.sqrt() as f64); // Should be ~1
                        }
                        dc.c_std_col_means_sample = Some(means_sample); // This is actually row means
                        dc.c_std_col_std_devs_sample = Some(stds_sample); // This is actually row stds
                         dc.notes.push_str(" Note: c_std_col_means_sample and c_std_col_std_devs_sample actually store ROW means/stds of C_std due to typical interpretation. ");
                    }

                } else {
                    dc.c_std_matrix_fro_norm = Some(0.0);
                }
            }
        }
    }
    Ok(StandardizedCondensedFeatures { data: condensed_data_matrix })
}

// --- Helper functions for reordering ndarray structures ---

/// Reorders the columns of a 2D array (`Array2`) based on a given slice of indices.
/// Returns a new owned `Array2<T>` with columns in the specified order.
///
/// # Arguments
/// * `matrix`: A reference to the `Array2<T>` whose columns are to be reordered.
/// * `order`: A slice of `usize` representing the new order of columns.
///            Each index in `order` refers to a column index in the original `matrix`.
///
/// # Panics
/// This function will panic if any index in `order` is out of bounds for the columns of `matrix`.
/// It also panics if `Array2::from_shape_vec` fails due to an invalid shape (e.g. for empty order).
pub fn reorder_columns_owned<T: Clone>(matrix: &Array2<T>, order: &[usize]) -> Array2<T> {
    if order.is_empty() {
        // Return a matrix with the original number of rows but 0 columns.
        // Ensure that if matrix.nrows() is 0, this still behaves correctly.
        let shape = (matrix.nrows(), 0);
        return Array2::from_shape_vec(shape, vec![]).expect("Shape error for empty order");
    }
    // `select` creates a view. We need an owned array.
    matrix.select(Axis(1), order).to_owned()
}

/// Reorders the elements of a 1D array (`Array1`) based on a given slice of indices.
/// Returns a new owned `Array1<T>` with elements in the specified order.
///
/// # Arguments
/// * `array`: A reference to the `Array1<T>` whose elements are to be reordered.
/// * `order`: A slice of `usize` representing the new order of elements.
///            Each index in `order` refers to an element index in the original `array`.
///
/// # Panics
/// This function will panic if any index in `order` is out of bounds for the elements of `array`.
pub fn reorder_array_owned<T: Clone>(array: &Array1<T>, order: &[usize]) -> Array1<T> {
    if order.is_empty() {
        return Array1::from_vec(vec![]);
    }
    // `select` for Array1 is also along Axis(0).
    array.select(Axis(0), order).to_owned()
}

// --- Main Algorithm Orchestrator Struct Definition ---

/// Orchestrates the EigenSNP PCA algorithm.
/// Holds the configuration and provides the main execution method.
///
/// ## Numerical Precision
/// This algorithm primarily utilizes `f32` (single-precision floating point) numbers
/// for its matrix operations to optimize for memory efficiency and performance,
/// which are critical for large genomic datasets.
///
/// Key considerations regarding precision:
/// - **General Matrix Operations:** Most internal matrix multiplications, especially those
///   performed via `ndarray::dot()` (which typically delegates to BLAS `sgemm` routines),
///   use `f32` for both the elements and the internal accumulation during the dot product.
///   For very large matrices (e.g., a large number of samples $N$ or SNPs $D$), this `f32`
///   accumulation can lead to some loss of precision compared to an `f64` accumulation.
/// - **Specific `f64` Accumulation:** For certain critical intermediate sums where precision
///   is paramount and the number of summed elements can be particularly large (e.g.,
///   the construction of the $S_{int} = X V_{QR}^*$ matrix in
///   `compute_rotated_final_outputs`), the algorithm explicitly uses `f64` for accumulation
///   of `f32` intermediate products. This helps mitigate precision loss for these specific sums.
/// - **Output Precision:** Final PC scores and SNP loadings are returned as `f32` matrices.
///   Eigenvalues, however, are returned as an `f64` array.
///
/// This design represents a practical trade-off between computational resources and numerical
/// precision for typical PCA applications in genomics.
#[derive(Debug, Clone)]
pub struct EigenSNPCoreAlgorithm {
    config: EigenSNPCoreAlgorithmConfig,
}

/// Configuration for the core EigenSNP PCA algorithm's internal parameters.
/// These parameters define the behavior of various algorithmic stages.
#[derive(Clone, Debug)]
pub struct EigenSNPCoreAlgorithmConfig {
    /// Factor of total samples (N) to consider for the N_s subset size when learning local bases.
    pub subset_factor_for_local_basis_learning: f64,
    /// Minimum number of samples for the N_s subset.
    pub min_subset_size_for_local_basis_learning: usize,
    /// Maximum number of samples for the N_s subset.
    pub max_subset_size_for_local_basis_learning: usize,

    /// Number of local eigenSNPs (principal components) to extract per LD block (c_p).
    pub components_per_ld_block: usize,

    /// Target number of global Principal Components (K) to compute.
    pub target_num_global_pcs: usize,
    /// Number of additional random dimensions for sketching in the global RSVD stage (L_glob = K_target + this).
    pub global_pca_sketch_oversampling: usize,
    /// Number of power iterations for the global RSVD on the condensed feature matrix.
    pub global_pca_num_power_iterations: usize,
    
    /// Number of additional random dimensions for sketching in the local RSVD stage (L_local = c_p + this).
    pub local_rsvd_sketch_oversampling: usize, 
    /// Number of power iterations for the local RSVD stage.
    pub local_rsvd_num_power_iterations: usize,

    /// Seed for the random number generator used in RSVD stages.
    pub random_seed: u64,

    /// Defines the number of SNPs to process in each parallel strip/chunk during
    /// stages like refined SNP loading calculation and intermediate score calculation.
    /// This helps manage memory for very large SNP datasets by processing them
    /// in smaller, more manageable vertical strips.
    /// Must be greater than 0. A typical value might be 2000-10000.
    pub snp_processing_strip_size: usize,
    /// Number of refinement passes for SNP loadings and sample scores. Default is 1.
    /// Pass 1: V_qr = orth(X U_scores_initial), S_int = X^T V_qr. SVD(S_int) gives U_rot, S_prime, V_rot.
    ///         Final: S_final = U_rot S_prime, V_final = V_qr V_rot.
    /// Pass 2 (if refine_pass_count >= 2): Use S_final (from pass 1) as new U_scores.
    ///         V_qr_p2 = orth(X S_final_p1), S_int_p2 = X^T V_qr_p2. SVD(S_int_p2) gives U_rot_p2, S_prime_p2, V_rot_p2.
    ///         Final_p2: S_final_p2 = U_rot_p2 S_prime_p2, V_final_p2 = V_qr_p2 V_rot_p2.
    /// Additional passes follow the same pattern.
    pub refine_pass_count: usize,
    /// Whether to collect detailed diagnostics during PCA computation.
    pub collect_diagnostics: bool,
    /// Optional: If set, specifies the `LdBlockListId` (index in the input `ld_block_specifications` list)
    /// for which detailed rSVD step diagnostics should be traced during local basis learning.
    /// This is only active if `collect_diagnostics` is also true and the "enable-eigensnp-diagnostics" feature is enabled.
    #[cfg(feature = "enable-eigensnp-diagnostics")]
    pub diagnostic_block_list_id_to_trace: Option<usize>,
}

impl Default for EigenSNPCoreAlgorithmConfig {
    /// Provides sensible default parameters for the EigenSNP PCA algorithm.
    fn default() -> Self {
        EigenSNPCoreAlgorithmConfig {
            subset_factor_for_local_basis_learning: 0.1,
            min_subset_size_for_local_basis_learning: 20_000,
            max_subset_size_for_local_basis_learning: 60_000,
            components_per_ld_block: 7,
            target_num_global_pcs: 15,
            global_pca_sketch_oversampling: 10,
            global_pca_num_power_iterations: 2,
            local_rsvd_sketch_oversampling: 4, 
            local_rsvd_num_power_iterations: 2, 
            random_seed: 2025,
            snp_processing_strip_size: 2000, // Default
            refine_pass_count: 1, // Default to 1 refinement pass
            collect_diagnostics: false,
            #[cfg(feature = "enable-eigensnp-diagnostics")]
            diagnostic_block_list_id_to_trace: None,
        }
    }
}

impl EigenSNPCoreAlgorithm {
    /// Creates a new `EigenSNPCoreAlgorithm` runner with the given configuration.
    pub fn new(config: EigenSNPCoreAlgorithmConfig) -> Self {
        Self { config }
    }

    // --- Main Public Execution Method ---

    /// Orchestrates the entire EigenSNP PCA workflow.
    pub fn compute_pca<G: PcaReadyGenotypeAccessor>(
        &self,
        genotype_data: &G,
        ld_block_specifications: &[LdBlockSpecification],
    ) -> Result<PcaOutputWithDiagnostics, ThreadSafeStdError> {
        #[cfg(feature = "enable-eigensnp-diagnostics")]
        let mut diagnostics_collector: Option<FullPcaRunDetailedDiagnostics> = None;

        #[cfg(feature = "enable-eigensnp-diagnostics")]
        {
            if self.config.collect_diagnostics {
                let mut main_diag_collector = FullPcaRunDetailedDiagnostics::default();
                // Record config summary in notes
                main_diag_collector.notes.push_str(&format!("EigenSNPCoreAlgorithmConfig: {:?}. ", self.config));
                main_diag_collector.notes.push_str("EigenSNP PCA run started. ");
                diagnostics_collector = Some(main_diag_collector);
            }
        }

        // When 'enable-eigensnp-diagnostics' is not enabled, the 'diagnostics_collector' variable is not compiled.
        // The return type PcaOutputWithDiagnostics correctly becomes (EigenSNPCoreOutput, ()),
        // and the () is provided directly in return statements for that configuration.

        let num_total_qc_samples = genotype_data.num_qc_samples();
        let num_total_pca_snps = genotype_data.num_pca_snps();

        // Determine subset sample IDs based on config
        let desired_subset_sample_count = (self.config.subset_factor_for_local_basis_learning * num_total_qc_samples as f64).round() as usize;
        let clamped_min_subset_sample_count = desired_subset_sample_count.max(self.config.min_subset_size_for_local_basis_learning);
        // Make actual_subset_sample_count mutable here for potential override
        let mut actual_subset_sample_count = clamped_min_subset_sample_count.min(self.config.max_subset_size_for_local_basis_learning).min(num_total_qc_samples);

        info!(
            "Starting EigenSNP PCA. Target PCs={}, Total Samples={}, Subset Samples (N_s, initial)={}, Num LD Blocks={}",
            self.config.target_num_global_pcs,
            num_total_qc_samples,
            actual_subset_sample_count, // Log initial N_s before potential override
            ld_block_specifications.len()
        );
        let overall_start_time = std::time::Instant::now();

        // Input Validations
        if self.config.target_num_global_pcs == 0 {
            return Err(std::io::Error::new(std::io::ErrorKind::InvalidInput, "Target number of global PCs must be greater than 0.").into());
        }
        if num_total_pca_snps > 0 && ld_block_specifications.is_empty() {
            return Err(std::io::Error::new(std::io::ErrorKind::InvalidInput, "LD block specifications cannot be empty if PCA SNPs are present.").into());
        }
        if num_total_qc_samples == 0 {
            warn!("Genotype data has zero QC samples. Returning empty PCA output.");
            let output = EigenSNPCoreOutput {
                final_snp_principal_component_loadings: Array2::zeros((num_total_pca_snps, 0)),
                final_sample_principal_component_scores: Array2::zeros((0, 0)),
                final_principal_component_eigenvalues: Array1::zeros(0),
                num_qc_samples_used: 0,
                num_pca_snps_used: num_total_pca_snps,
                num_principal_components_computed: 0,
            };
            #[cfg(feature = "enable-eigensnp-diagnostics")]
            return Ok((output, diagnostics_collector));
            #[cfg(not(feature = "enable-eigensnp-diagnostics"))]
            return Ok((output, ())); // This line remains correct as per the new type alias
        }
        if num_total_pca_snps == 0 {
            warn!("Genotype data has zero PCA SNPs. Returning empty PCA output.");
            let output = EigenSNPCoreOutput {
                final_snp_principal_component_loadings: Array2::zeros((0, 0)),
                final_sample_principal_component_scores: Array2::zeros((num_total_qc_samples, 0)),
                final_principal_component_eigenvalues: Array1::zeros(0),
                num_qc_samples_used: num_total_qc_samples,
                num_pca_snps_used: 0,
                num_principal_components_computed: 0,
            };
            #[cfg(feature = "enable-eigensnp-diagnostics")]
            return Ok((output, diagnostics_collector));
            #[cfg(not(feature = "enable-eigensnp-diagnostics"))]
            return Ok((output, ())); // This line also remains correct
        }

        let subset_sample_ids_selected: Vec<QcSampleId>;
        let is_diagnostic_target_test = 
            num_total_qc_samples == 200 && 
            (num_total_pca_snps >= 950 && num_total_pca_snps <= 1050); // Approximate SNP count

        if is_diagnostic_target_test {
            log::warn!(
                "DIAGNOSTIC MODE ACTIVE: Using ALL {} samples for local basis learning (N_s = N) for test_pc_correlation_structured_1000snps_200samples_5truepcs scenario. Original N_s was {}.", 
                num_total_qc_samples, actual_subset_sample_count
            );
            actual_subset_sample_count = num_total_qc_samples; // Override N_s
            subset_sample_ids_selected = (0..num_total_qc_samples).map(QcSampleId).collect();
            // Update the info log for N_s if it was changed
            info!(
                "DIAGNOSTIC MODE: Overridden Subset Samples (N_s) = {}",
                actual_subset_sample_count
            );
        } else {
            // Original logic for selecting subset_sample_ids_selected
            if actual_subset_sample_count > 0 {
                let mut rng_subset_selection = ChaCha8Rng::seed_from_u64(self.config.random_seed);
                let subset_indices: Vec<usize> = rand::seq::index::sample(&mut rng_subset_selection, num_total_qc_samples, actual_subset_sample_count).into_vec();
                subset_sample_ids_selected = subset_indices.into_iter().map(QcSampleId).collect();
            } else {
                 if num_total_qc_samples > 0 && ld_block_specifications.iter().any(|b| b.num_snps_in_block() > 0) {
                     log::warn!("Calculated N_s is 0 (and not in diagnostic override), but total samples > 0 and blocks have SNPs. This situation is problematic for learning local bases.");
                     return Err(std::io::Error::new(std::io::ErrorKind::InvalidInput, "Subset size (N_s) for local basis learning is 0, but samples and SNP blocks are present.").into());
                 }
                 subset_sample_ids_selected = Vec::new();
            }
        }

        let local_bases_learning_start_time = std::time::Instant::now();
        let all_block_local_bases = self.learn_all_ld_block_local_bases(
            genotype_data,
            ld_block_specifications,
            &subset_sample_ids_selected,
            #[cfg(feature = "enable-eigensnp-diagnostics")]
            diagnostics_collector.as_mut().map(|dc| &mut dc.per_block_diagnostics),
            #[cfg(not(feature = "enable-eigensnp-diagnostics"))]
            None,
        )?;
        info!("Learned local SNP bases in {:?}", local_bases_learning_start_time.elapsed());

        let condensed_matrix_construction_start_time = std::time::Instant::now();
        let raw_condensed_feature_matrix = self.project_all_samples_onto_local_bases(
            genotype_data,
            ld_block_specifications,
            &all_block_local_bases,
            num_total_qc_samples,
            #[cfg(feature = "enable-eigensnp-diagnostics")]
            diagnostics_collector.as_mut(),
            #[cfg(not(feature = "enable-eigensnp-diagnostics"))]
            None,
        )?;
        info!("Constructed raw condensed feature matrix in {:?}", condensed_matrix_construction_start_time.elapsed());

        let condensed_matrix_standardization_start_time = std::time::Instant::now();
        let standardized_condensed_feature_matrix =
            standardize_raw_condensed_features(
                raw_condensed_feature_matrix,
                self.config.collect_diagnostics,
                #[cfg(feature = "enable-eigensnp-diagnostics")]
                diagnostics_collector.as_mut(),
                #[cfg(not(feature = "enable-eigensnp-diagnostics"))]
                None,
            )?; 
        info!("Standardized condensed feature matrix in {:?}", condensed_matrix_standardization_start_time.elapsed());

        let initial_global_pca_start_time = std::time::Instant::now();
        let mut current_sample_scores = self.compute_pca_on_standardized_condensed_features_via_rsvd(
            &standardized_condensed_feature_matrix,
            #[cfg(feature = "enable-eigensnp-diagnostics")]
            diagnostics_collector.as_mut().and_then(|dc| dc.global_pca_diag.as_mut().map(|gpd_box| gpd_box.as_mut())),
            #[cfg(not(feature = "enable-eigensnp-diagnostics"))]
            None,
        )?;
        info!("Computed initial global PCA on condensed features in {:?}", initial_global_pca_start_time.elapsed());

        let mut num_principal_components_computed_final = current_sample_scores.scores.ncols();
        if num_principal_components_computed_final == 0 {
            warn!("Initial PCA on condensed features yielded 0 components. Returning empty PCA output.");
            let output = EigenSNPCoreOutput {
                final_snp_principal_component_loadings: Array2::zeros((num_total_pca_snps,0)),
                final_sample_principal_component_scores: Array2::zeros((num_total_qc_samples,0)),
                final_principal_component_eigenvalues: Array1::zeros(0),
                num_qc_samples_used: num_total_qc_samples,
                num_pca_snps_used: num_total_pca_snps,
                num_principal_components_computed: 0,
            };
            #[cfg(feature = "enable-eigensnp-diagnostics")]
            return Ok((output, diagnostics_collector));
            #[cfg(not(feature = "enable-eigensnp-diagnostics"))]
            return Ok((output, ())); // Correct
        }
        
        let mut final_sorted_snp_loadings: Array2<f32> = Array2::zeros((num_total_pca_snps, 0));
        let mut final_sorted_eigenvalues: Array1<f64> = Array1::zeros(0);



     if self.config.refine_pass_count == 0 {
         warn!(
             "EigenSNP refine_pass_count is 0. Skipping refinement loop. Output will reflect PCA of derived local eigenSNP features only. SNP loadings and SNP-based eigenvalues will be empty/zero."
         );
         // `num_principal_components_computed_final` is already set from the initial condensed PCA.
         // `final_sorted_snp_loadings` and `final_sorted_eigenvalues` remain their initial empty/zero states.
         // `current_sample_scores` holds the scores from the condensed PCA, which will be used.
     } else {
         // Refinement Loop
         // Pass 1 uses initial_sample_pc_scores. Subsequent passes use scores from the previous iteration.
         for pass_num in 1..=self.config.refine_pass_count { // Allows zero.
             
             #[cfg(feature = "enable-eigensnp-diagnostics")]
             let mut current_sr_pass_detail_option: Option<SrPassDetail> = None;
             #[cfg(feature = "enable-eigensnp-diagnostics")]
             {
                 if self.config.collect_diagnostics && diagnostics_collector.is_some() {
                     let mut detail = SrPassDetail::default();
                     detail.pass_num = pass_num;
                     current_sr_pass_detail_option = Some(detail);
                 }
             }

             debug!(
                 "Starting Refinement Pass {} with {} PCs from previous step.", 
                 pass_num, 
                 current_sample_scores.scores.ncols()
             );

             if current_sample_scores.scores.ncols() == 0 {
                 warn!("Refinement Pass {}: Input scores have 0 components. Cannot proceed with refinement.", pass_num);
                 if pass_num == 1 { 
                      final_sorted_snp_loadings = Array2::zeros((num_total_pca_snps,0));
                 } 
                 num_principal_components_computed_final = 0; 
                 break; 
             }

             let loadings_refinement_start_time = std::time::Instant::now();
             let v_qr_snp_loadings = self.compute_refined_snp_loadings(
                 genotype_data,
                 &current_sample_scores,
                 #[cfg(feature = "enable-eigensnp-diagnostics")]
                 current_sr_pass_detail_option.as_mut(),
                 #[cfg(not(feature = "enable-eigensnp-diagnostics"))]
                 None,
             )?;
             info!("Pass {}: Computed QR-based SNP loadings (intermediate V_qr) in {:?}", pass_num, loadings_refinement_start_time.elapsed());
             
             if v_qr_snp_loadings.ncols() == 0 {
                 warn!("Pass {}: Intermediate QR-based SNP loadings (V_qr) resulted in 0 components. Ending refinement.", pass_num);
                 if pass_num == 1 { 
                     final_sorted_snp_loadings = v_qr_snp_loadings; 
                 } 
                 num_principal_components_computed_final = 0;
                 break; 
             }

             let final_outputs_computation_start_time = std::time::Instant::now();
             let (
                 sorted_scores_this_pass,
                 sorted_eigenvalues_this_pass,
                 sorted_loadings_this_pass
             ) = self.compute_rotated_final_outputs(
                 genotype_data,
                 &v_qr_snp_loadings.view(),
                 num_total_qc_samples,
                 #[cfg(feature = "enable-eigensnp-diagnostics")]
                 current_sr_pass_detail_option.as_mut(),
                 #[cfg(not(feature = "enable-eigensnp-diagnostics"))]
                 None,
             )?;
             info!("Pass {}: Computed final rotated scores, eigenvalues, and loadings in {:?}", pass_num, final_outputs_computation_start_time.elapsed());

             current_sample_scores = InitialSamplePcScores { scores: sorted_scores_this_pass.clone() }; 
             
             final_sorted_snp_loadings = sorted_loadings_this_pass;
             final_sorted_eigenvalues = sorted_eigenvalues_this_pass;
             num_principal_components_computed_final = final_sorted_snp_loadings.ncols();

             if num_principal_components_computed_final == 0 {
                 warn!("Pass {}: Refinement resulted in 0 final components. Ending refinement.", pass_num);
                 break; 
             }

             #[cfg(feature = "enable-eigensnp-diagnostics")]
             {
                 if let (Some(dc), Some(sr_detail)) = (diagnostics_collector.as_mut(), current_sr_pass_detail_option) {
                     if self.config.collect_diagnostics {
                         dc.sr_pass_details.push(sr_detail);
                     }
                 }
             }
         }
         // End of Refinement Loop
     }        

        // current_sample_scores now holds the sample scores from the last completed refinement pass.
        // final_sorted_snp_loadings and final_sorted_eigenvalues also hold results from the last completed pass.
        let final_sorted_sample_scores = current_sample_scores.scores; // These are the scores corresponding to the final loadings/eigenvalues

        info!(
            "EigenSNP PCA completed in {:?}. Computed {} Principal Components.",
            overall_start_time.elapsed(),
            num_principal_components_computed_final
        );

        let output_final = EigenSNPCoreOutput {
            final_snp_principal_component_loadings: final_sorted_snp_loadings,
            final_sample_principal_component_scores: final_sorted_sample_scores,
            final_principal_component_eigenvalues: final_sorted_eigenvalues,
            num_qc_samples_used: num_total_qc_samples,
            num_pca_snps_used: genotype_data.num_pca_snps(),
            num_principal_components_computed: num_principal_components_computed_final,
        };

        #[cfg(feature = "enable-eigensnp-diagnostics")]
        {
            if let Some(dc) = diagnostics_collector.as_mut() {
                if let Some(rt) = overall_start_time.elapsed().as_secs_f64_safe() {
                    dc.total_runtime_seconds = Some(rt);
                }
                dc.notes.push_str("EigenSNP PCA run finished. ");
            }
            // The return value structure now matches PcaOutputWithDiagnostics
            Ok((output_final, diagnostics_collector))
        }
        #[cfg(not(feature = "enable-eigensnp-diagnostics"))]
        {
            // This also matches PcaOutputWithDiagnostics where the second element is ()
            Ok((output_final, ()))
        }
}

    // fn learn_all_ld_block_local_bases... (the trait was moved from here)

    fn learn_all_ld_block_local_bases<G: PcaReadyGenotypeAccessor>(
        &self,
        genotype_data: &G,
        ld_block_specs: &[LdBlockSpecification],
        subset_sample_ids: &[QcSampleId],
        #[cfg(feature = "enable-eigensnp-diagnostics")] mut diagnostics_collector: Option<&mut Vec<crate::diagnostics::PerBlockLocalBasisDiagnostics>>, // 
        #[cfg(not(feature = "enable-eigensnp-diagnostics"))] _diagnostics_collector_param: Option<()>, // Renamed to avoid conflict
    ) -> Result<Vec<LocalBasisWithDiagnostics>, ThreadSafeStdError> {
        info!(
            "Learning local eigenSNP bases for {} LD blocks using N_subset = {} samples.",
            ld_block_specs.len(),
            subset_sample_ids.len()
        );

        if subset_sample_ids.is_empty() {
            let any_snps_in_blocks = ld_block_specs.iter().any(|b| b.num_snps_in_block() > 0);
            if any_snps_in_blocks {
                return Err(std::io::Error::new(std::io::ErrorKind::InvalidInput, "Subset sample IDs for local basis learning cannot be empty if LD blocks contain SNPs.").into());
            }
        }

        let local_bases_results: Vec<Result<LocalBasisWithDiagnostics, ThreadSafeStdError>> = ld_block_specs
            .par_iter()
            .enumerate()
            .map(|(block_idx_val, block_spec)| {
                let block_list_id = LdBlockListId(block_idx_val);
                let block_tag = &block_spec.user_defined_block_tag;
                let num_snps_in_this_block_spec = block_spec.num_snps_in_block();

                debug!("Learn Local Bases: Processing block_id {:?} (tag: '{}'), num_snps_in_spec: {}.",
                       block_list_id, block_tag, num_snps_in_this_block_spec);

                // Initialize per_block_diag_entry_for_map here, outside the if/else for num_snps_in_this_block_spec
                #[cfg(feature = "enable-eigensnp-diagnostics")]
                let mut per_block_diag_entry_for_map = {
                    let mut entry = PerBlockLocalBasisDiagnostics::default();
                    if diagnostics_collector.is_some() && self.config.collect_diagnostics {
                        entry.block_id = block_list_id.0.to_string();
                        entry.notes = format!("Processing LD Block tag: {}", block_tag);
                        // Initial u_p_dims and other fields will be updated later if actual data is processed
                    }
                    entry
                };

                let basis_vectors_for_block = if num_snps_in_this_block_spec == 0 {
                    trace!("Block {}: Is empty of SNPs, creating empty basis.", block_tag);
                    #[cfg(feature = "enable-eigensnp-diagnostics")]
                    {
                        if diagnostics_collector.is_some() && self.config.collect_diagnostics {
                            per_block_diag_entry_for_map.notes.push_str(" ;Block empty of SNPs per spec.");
                            per_block_diag_entry_for_map.u_p_dims = Some((0,0)); // Explicitly set for empty block
                        }
                    }
                    Array2::<f32>::zeros((0, 0))
                } else {
                    let genotype_block_for_subset_samples = // X_sp
                        genotype_data.get_standardized_snp_sample_block(
                            &block_spec.pca_snp_ids_in_block,
                            subset_sample_ids,
                        ).map_err(|e_accessor| Box::new(std::io::Error::new(std::io::ErrorKind::Other, format!("Failed to get standardized SNP/sample block for block ID {:?} ({}): {}", block_list_id, block_tag, e_accessor))) as ThreadSafeStdError)?;
                    
                    debug!("Block {}: X_sp (subset genotype block) dimensions: {:?}", 
                           block_tag, genotype_block_for_subset_samples.dim());

                    #[cfg(feature = "enable-eigensnp-diagnostics")]
                    {
                        if diagnostics_collector.is_some() && self.config.collect_diagnostics {
                            let (r,c) = genotype_block_for_subset_samples.dim();
                            per_block_diag_entry_for_map.input_x_s_p_dims = Some((r,c));
                            per_block_diag_entry_for_map.notes.push_str(&format!(", X_s_p dims: ({}, {})", r, c));
                            if !genotype_block_for_subset_samples.is_empty() {
                                per_block_diag_entry_for_map.input_x_s_p_fro_norm = Some(compute_frob_norm_f32(&genotype_block_for_subset_samples.view()) as f64);
                                let x_s_p_f64 = genotype_block_for_subset_samples.mapv(|x_val| x_val as f64);
                                per_block_diag_entry_for_map.input_x_s_p_condition_number = compute_condition_number_via_svd_f64(&x_s_p_f64.view());
                            }
                        }
                    }

                    if !genotype_block_for_subset_samples.is_empty() {
                        let norm_x_sp = genotype_block_for_subset_samples.view().mapv(|x| x*x).sum().sqrt();
                        trace!("Block {}: X_sp Frobenius norm: {:.4e}", block_tag, norm_x_sp);
                    }

                    let actual_num_snps_in_block = genotype_block_for_subset_samples.nrows();
                    let actual_num_subset_samples = genotype_block_for_subset_samples.ncols();
                    
                    let num_components_to_extract = self.config.components_per_ld_block
                        .min(actual_num_snps_in_block)
                        .min(if actual_num_subset_samples > 0 { actual_num_subset_samples } else { 0 });

                    // This 'if' block is now part of the 'else' for 'num_snps_in_this_block_spec > 0'
                    // It determines the content of 'basis_vectors_for_block'
                    if num_components_to_extract == 0 {
                        debug!(
                            "Block {}: Num components to extract is 0 (SNPs_in_block={}, N_subset={}, Configured_cp={}), creating empty basis.", 
                            block_tag,
                            actual_num_snps_in_block, 
                            actual_num_subset_samples,
                            self.config.components_per_ld_block
                        );
                        
                        #[cfg(feature = "enable-eigensnp-diagnostics")]
                        {
                            // per_block_diag_entry_for_map is already defined and mutable.
                            // Just update its fields for this specific early exit path.
                            if diagnostics_collector.is_some() && self.config.collect_diagnostics {
                                per_block_diag_entry_for_map.notes = format!(
                                   "Num components to extract is 0 for block tag: {}. SNPs in block spec: {}, Actual subset samples: {}. Original notes: {}",
                                   block_tag, num_snps_in_this_block_spec, actual_num_subset_samples, per_block_diag_entry_for_map.notes
                                );
                                per_block_diag_entry_for_map.u_p_dims = Some((actual_num_snps_in_block, 0));
                            }
                        }
                        // Set basis_vectors_for_block to empty and let flow continue to the end of the closure.
                        Array2::<f32>::zeros((actual_num_snps_in_block, 0))
                    } else {
                        let local_seed = self.config.random_seed.wrapping_add(block_idx_val as u64);

                        // per_block_diag_entry_for_map is already initialized.

                        let local_basis_vectors_f32 = Self::perform_randomized_svd_for_loadings( // Up_star
                            &genotype_block_for_subset_samples.view(),
                            num_components_to_extract,
                            self.config.local_rsvd_sketch_oversampling,
                            self.config.local_rsvd_num_power_iterations,
                            local_seed,
                            #[cfg(feature = "enable-eigensnp-diagnostics")]
                            diagnostics_collector.as_ref().and_then(|_| {
                                if self.config.collect_diagnostics && self.config.diagnostic_block_list_id_to_trace == Some(block_list_id.0) {
                                    Some(&mut per_block_diag_entry_for_map.rsvd_stages)
                                } else { None }
                            }),
                            #[cfg(not(feature = "enable-eigensnp-diagnostics"))]
                            None,
                        ).map_err(|e_rsvd| -> ThreadSafeStdError {
                            Box::new(std::io::Error::new(std::io::ErrorKind::Other, format!("Local RSVD failed for block ID {:?} ({}): {}", block_list_id, block_tag, e_rsvd)))
                        })?;

                        debug!("Block {}: Local basis vectors (Up_star) dimensions: {:?}", block_tag, local_basis_vectors_f32.dim());

                        #[cfg(feature = "enable-eigensnp-diagnostics")]
                        {
                            if diagnostics_collector.is_some() && self.config.collect_diagnostics {
                                let (r_up, c_up) = local_basis_vectors_f32.dim();
                                // Update the u_p_dims field of the already defined per_block_diag_entry_for_map
                                per_block_diag_entry_for_map.u_p_dims = Some((r_up, c_up)); 
                                if !local_basis_vectors_f32.is_empty() {
                                    per_block_diag_entry_for_map.u_p_fro_norm = Some(compute_frob_norm_f32(&local_basis_vectors_f32.view()) as f64);
                                    per_block_diag_entry_for_map.u_p_orthogonality_error = compute_orthogonality_error_f32(&local_basis_vectors_f32.view());
                                    per_block_diag_entry_for_map.u_p_condition_number = compute_condition_number_via_svd_f32(&local_basis_vectors_f32.view());
                                }
                                if self.config.diagnostic_block_list_id_to_trace == Some(block_list_id.0) && !genotype_block_for_subset_samples.is_empty() {
                                    let x_s_p_f64 = genotype_block_for_subset_samples.mapv(|x_val| x_val as f64);
                                    let backend_f64 = LinAlgBackendProvider::<f64>::new();
                                    match backend_f64.svd_into(x_s_p_f64, true, false) {
                                        Ok(svd_out_f64) => {
                                            if let Some(u_true_f64) = svd_out_f64.u {
                                                let k_to_compare = local_basis_vectors_f32.ncols().min(u_true_f64.ncols());
                                                if k_to_compare > 0 {
                                                    let u_p_f32_view = local_basis_vectors_f32.slice_axis(Axis(1), ndarray::Slice::from(0..k_to_compare));
                                                    let u_true_f64_view = u_true_f64.slice_axis(Axis(1), ndarray::Slice::from(0..k_to_compare));
                                                    per_block_diag_entry_for_map.u_correlation_vs_f64_truth = 
                                                        compute_matrix_column_correlations_abs(&u_p_f32_view, &u_true_f64_view.view());
                                                }
                                            } else { per_block_diag_entry_for_map.notes.push_str(" ;f64 SVD U_true was None"); }
                                        }
                                        Err(e) => { per_block_diag_entry_for_map.notes.push_str(&format!(" ;f64 SVD for U_true failed: {}", e)); }
                                    }
                                }
                            }
                        }
                        local_basis_vectors_f32
                    }
                }; // End of basis_vectors_for_block assignment
                
                let basis_result = PerBlockLocalSnpBasis {
                    block_list_id,
                    basis_vectors: basis_vectors_for_block,
                };

                // Now, per_block_diag_entry_for_map is guaranteed to be in scope.
                #[cfg(feature = "enable-eigensnp-diagnostics")]
                let diag_to_return = per_block_diag_entry_for_map;
                #[cfg(not(feature = "enable-eigensnp-diagnostics"))]
                let diag_to_return = ();

                Ok((basis_result, diag_to_return))
            })
            .collect();
        
        // Separate results and diagnostics
        let mut final_results_tuples = Vec::with_capacity(local_bases_results.len());

        #[cfg(feature = "enable-eigensnp-diagnostics")]
        let mut collected_diagnostics_entries: Vec<crate::diagnostics::PerBlockLocalBasisDiagnostics> = Vec::new();

        for result_item_tuple in local_bases_results {
            // Each item in local_bases_results is Result<(PerBlockLocalSnpBasis, ActualDiagType), ThreadSafeStdError>>
            // where ActualDiagType is PerBlockLocalBasisDiagnostics or ()
            let (basis_result_item, diag_entry_for_this_block) = result_item_tuple?;

            #[cfg(feature = "enable-eigensnp-diagnostics")]
            {
                // Here, diag_entry_for_this_block is PerBlockLocalBasisDiagnostics
                // Ensure self.config.collect_diagnostics is the primary guard.
                // The diagnostics_collector.is_some() check is also good to ensure it's not None
                // if self.config.collect_diagnostics was true but initialization somehow failed (though less likely).
                if self.config.collect_diagnostics && diagnostics_collector.is_some() {
                    collected_diagnostics_entries.push(diag_entry_for_this_block.clone()); // Clone and store
                }
            }
            // If diagnostics are not enabled, diag_entry_for_this_block is (), which is Copy.
            // The final_results_tuples will store (PerBlockLocalSnpBasis, ActualDiagType)
            // where ActualDiagType is () if not collecting, or the moved original diag if collecting but not pushing to main collector yet.
            // To simplify, we always push the (basis, original_diag_entry) to final_results_tuples.
            // The collected_diagnostics_entries vector is now the primary source for the main diagnostics collector.
            final_results_tuples.push((basis_result_item, diag_entry_for_this_block));
        }

        #[cfg(feature = "enable-eigensnp-diagnostics")]
        {
            // Ensure this whole block is guarded by self.config.collect_diagnostics as well
            if self.config.collect_diagnostics {
                if let Some(dc_vec_mut) = diagnostics_collector.as_mut() {
                    dc_vec_mut.extend(collected_diagnostics_entries);
                }
            }
        }

        // The type of final_results_tuples is Vec<(PerBlockLocalSnpBasis, LocalBasisWithDiagnostics::Item2)>
        // which is Vec<(PerBlockLocalSnpBasis, PerBlockLocalBasisDiagnostics)> or Vec<(PerBlockLocalSnpBasis, ())>
        // This matches the required return type Vec<LocalBasisWithDiagnostics>.
        let final_results_with_conditional_diagnostics = final_results_tuples;

        info!("Successfully learned local eigenSNP bases for all blocks.");
        Ok(final_results_with_conditional_diagnostics)
    }

    fn project_all_samples_onto_local_bases<G: PcaReadyGenotypeAccessor>(
        &self,
        genotype_data: &G,
        ld_block_specs: &[LdBlockSpecification],
        all_local_bases: &[LocalBasisWithDiagnostics], 
        num_total_qc_samples: usize,
        #[cfg(feature = "enable-eigensnp-diagnostics")] mut full_diagnostics_collector: Option<&mut crate::diagnostics::FullPcaRunDetailedDiagnostics>,
        #[cfg(not(feature = "enable-eigensnp-diagnostics"))] _full_diagnostics_collector: Option<()>,
    ) -> Result<RawCondensedFeatures, ThreadSafeStdError> {
        assert_eq!(
            ld_block_specs.len(),
            all_local_bases.len(),
            "Mismatch between LD block specifications count ({}) and learned local bases count ({}). Ensure each LD block has a corresponding local basis entry.",
            ld_block_specs.len(),
            all_local_bases.len()
        );
        info!(
            "Projecting {} total QC samples onto local bases to construct condensed feature matrix.",
            num_total_qc_samples
        );

        let total_num_condensed_features: usize = all_local_bases.iter().map(|basis| basis.0.basis_vectors.ncols()).sum();

        if total_num_condensed_features == 0 {
            info!("Total condensed features is 0. Returning empty RawCondensedFeatures.");
            return Ok(RawCondensedFeatures {
                data: Array2::<f32>::zeros((0, num_total_qc_samples)),
            });
        }
        debug!("Total number of condensed features (rows in A_eigen) = {}", total_num_condensed_features);

        let mut raw_condensed_data_matrix =
            Array2::<f32>::zeros((total_num_condensed_features, num_total_qc_samples));
        let mut current_condensed_feature_row_offset = 0;

        let all_qc_sample_ids: Vec<QcSampleId> = (0..num_total_qc_samples).map(QcSampleId).collect();

        for block_idx in 0..ld_block_specs.len() {
            let block_spec = &ld_block_specs[block_idx];
            let block_tag = &block_spec.user_defined_block_tag;
        let (local_basis_data, _) = &all_local_bases[block_idx]; // Destructure the tuple
            
        let local_snp_basis_vectors = &local_basis_data.basis_vectors;
            let num_components_this_block = local_snp_basis_vectors.ncols();

            if block_spec.num_snps_in_block() == 0 || num_components_this_block == 0 {
                trace!("Project Samples: Skipping block {} for projection: num_snps={} or num_local_components=0.", 
                       block_tag, block_spec.num_snps_in_block());
                continue;
            }
            
            let genotype_data_for_block_all_samples = genotype_data.get_standardized_snp_sample_block(
                &block_spec.pca_snp_ids_in_block,
                &all_qc_sample_ids,
            ).map_err(|e_accessor| Box::new(std::io::Error::new(std::io::ErrorKind::Other, format!("Failed to get standardized SNP/sample block during projection for block '{}': {}", block_tag, e_accessor))) as ThreadSafeStdError)?;
            
            // projected_scores_for_block = Sp_star = Up_star.T * Xp (cp x N)
            let projected_scores_for_block = Self::dot_product_at_b_mixed_precision(&local_snp_basis_vectors.view(), &genotype_data_for_block_all_samples.view())?;

            debug!("Block {}: Projected scores (Sp_star) dimensions: {:?}", 
                   block_tag, projected_scores_for_block.dim());
            if !projected_scores_for_block.is_empty() {
                let norm_sp_star = projected_scores_for_block.view().mapv(|x| x*x).sum().sqrt();
                trace!("Block {}: Projected scores (Sp_star) Frobenius norm: {:.4e}", 
                       block_tag, norm_sp_star);
                trace!("Block {}: Projected scores (Sp_star) sample: {:?}", 
                       block_tag, projected_scores_for_block.slice(s![0..3.min(projected_scores_for_block.nrows()), 0..3.min(projected_scores_for_block.ncols())]));
            }

            raw_condensed_data_matrix
                .slice_mut(s![
                    current_condensed_feature_row_offset
                        ..current_condensed_feature_row_offset + num_components_this_block,
                    ..
                ])
                .assign(&projected_scores_for_block);

            current_condensed_feature_row_offset += num_components_this_block;
        }
        
        debug!("Raw condensed feature matrix (A_eigen_star) dimensions: {:?}", raw_condensed_data_matrix.dim());
        if !raw_condensed_data_matrix.is_empty() {
            let norm_a_eigen_star = raw_condensed_data_matrix.view().mapv(|x| x*x).sum().sqrt();
            debug!("Raw condensed feature matrix (A_eigen_star) Frobenius norm: {:.4e}", norm_a_eigen_star);

            for row_idx in 0..3.min(raw_condensed_data_matrix.nrows()) {
                let r_view = raw_condensed_data_matrix.row(row_idx);
                if r_view.len() > 1 { // Variance requires at least 2 elements
                    let mean_val = r_view.mean().unwrap_or(0.0);
                    let variance = r_view.mapv(|x| (x - mean_val).powi(2)).mean().unwrap_or(0.0);
                    trace!("Raw condensed matrix: Row {} variance (pre-std): {:.4e}", row_idx, variance);
                } else if r_view.len() == 1 {
                     trace!("Raw condensed matrix: Row {} variance (pre-std): N/A (single element)", row_idx);
                }
            }
        }
        info!("Constructed raw condensed feature matrix. Shape: {:?}", raw_condensed_data_matrix.dim());

        #[cfg(feature = "enable-eigensnp-diagnostics")]
        {
            if let Some(dc) = full_diagnostics_collector.as_mut() {
                if self.config.collect_diagnostics {
                    dc.c_matrix_dims = Some(raw_condensed_data_matrix.dim());
                    if !raw_condensed_data_matrix.is_empty() {
                        dc.c_matrix_fro_norm = Some(compute_frob_norm_f32(&raw_condensed_data_matrix.view()) as f64);
                    } else {
                        dc.c_matrix_fro_norm = Some(0.0);
                    }
                }
            }
        }
        Ok(RawCondensedFeatures { data: raw_condensed_data_matrix })
    }

    fn compute_pca_on_standardized_condensed_features_via_rsvd(
        &self,
        standardized_condensed_features: &StandardizedCondensedFeatures,
        #[cfg(feature = "enable-eigensnp-diagnostics")] mut global_pca_diagnostics_collector: Option<&mut crate::diagnostics::GlobalPcaDiagnostics>,
        #[cfg(not(feature = "enable-eigensnp-diagnostics"))] mut _global_pca_diagnostics_collector_param: Option<()>, // Renamed to avoid conflict
    ) -> Result<InitialSamplePcScores, ThreadSafeStdError> {
        let a_c = &standardized_condensed_features.data; // A_eigen_std_star
        let m_c = a_c.nrows();
        let n_samples = a_c.ncols();

        let k_glob = self.config.target_num_global_pcs;
        let p_glob = self.config.global_pca_sketch_oversampling;
        let q_glob = self.config.global_pca_num_power_iterations; // For RSVD
        let random_seed = self.config.random_seed; // For RSVD
        
        // Initial logging of parameters
        debug!("Initial Global PCA: M_c (condensed features) = {}", m_c);
        debug!("Initial Global PCA: N_samples = {}", n_samples);
        debug!("Initial Global PCA: K_glob (target PCs) = {}", k_glob);
        debug!("Initial Global PCA: p_glob (oversampling) = {}", p_glob);

        // Handle cases where input matrix dimensions are zero.
        if m_c == 0 || n_samples == 0 || k_glob == 0 {
            warn!(
                "Initial PCA on condensed features: M_c ({}) or N_samples ({}) or K_glob ({}) is 0. Returning empty scores ({}x0).",
                m_c, n_samples, k_glob, n_samples
            );
            return Ok(InitialSamplePcScores {
                scores: Array2::zeros((n_samples, 0)),
            });
        }

        let l_rsvd = (k_glob + p_glob).min(m_c.min(n_samples));
        debug!("Initial Global PCA: L_rsvd calculated: {}", l_rsvd);
        // debug!( // This is a duplicate of a later log, remove if not needed for specific flow tracking
        //     "Initial PCA on condensed features: M_c={}, N_samples={}, K_glob={}, p_glob={}, L_rsvd_raw_sketch={}",
        //     m_c, n_samples, k_glob, p_glob, k_glob + p_glob 
        // );
        // debug!( // This is also somewhat redundant given the new L_rsvd specific log
        //     "Initial PCA on condensed features: Effective L_rsvd (min with M_c, N_samples) = {}",
        //     l_rsvd
        // );
        
        let direct_svd_m_c_threshold = 500;
        let initial_scores: Array2<f32>;

        #[cfg(feature = "enable-eigensnp-diagnostics")]
        {
            if let Some(gdc) = global_pca_diagnostics_collector.as_mut() {
                 if self.config.collect_diagnostics {
                    gdc.stage_name = "GlobalPCA_Initial".to_string();
                    // Record A_eigen_std_star (a_c) properties
                    if !a_c.is_empty() {
                        // Storing these in the first RsvdStepDetail for now
                        let mut first_step_detail = RsvdStepDetail::default();
                        first_step_detail.step_name = "Input_A_eigen_std".to_string();
                        first_step_detail.input_matrix_dims = Some(a_c.dim());
                        first_step_detail.fro_norm = Some(compute_frob_norm_f32(&a_c.view()) as f64);
                        first_step_detail.condition_number = compute_condition_number_via_svd_f32(&a_c.view());
                        // Also record f64 condition number if desired, perhaps in notes or a dedicated field if added
                        let a_c_f64 = a_c.mapv(|v| v as f64);
                        let cond_f64 = compute_condition_number_via_svd_f64(&a_c_f64.view());
                        first_step_detail.notes = format!("Input A_eigen_std f64 cond_num: {:?}", cond_f64);
                        gdc.rsvd_stages.push(first_step_detail);
                    }
                }
            }
        }

        if m_c <= k_glob || m_c <= direct_svd_m_c_threshold || l_rsvd <= k_glob {
            info!("Initial Global PCA: Choosing Direct SVD path. Condition: m_c ({}) <= k_glob ({}) || m_c ({}) <= direct_svd_m_c_threshold ({}) || l_rsvd ({}) <= k_glob ({})",
                  m_c, k_glob, m_c, direct_svd_m_c_threshold, l_rsvd, k_glob);
            let a_c_owned_for_svd = a_c.to_owned(); // For SVD
            
            debug!("Direct SVD Path: A_c (condensed matrix) dimensions: {:?}", a_c_owned_for_svd.dim());
            let backend = LinAlgBackendProvider::<f32>::new();
            match backend.svd_into(a_c_owned_for_svd.clone(), false, true) { // Clone a_c_owned_for_svd for potential f64 SVD later
                Ok(svd_output) => {
                    if let Some(svd_output_vt) = svd_output.vt {
                         if svd_output_vt.is_empty() {
                             initial_scores = Array2::zeros((n_samples, 0));
                         } else {
                            let num_svd_components = svd_output_vt.nrows();
                            let k_eff = k_glob.min(num_svd_components);
                            if k_eff == 0 { initial_scores = Array2::zeros((n_samples,0)); }
                            else {
                                initial_scores = svd_output_vt.t().slice_axis(Axis(1), ndarray::Slice::from(0..k_eff)).to_owned();
                            }
                         }
                    } else { /* error handling */ 
                        warn!("Direct SVD for initial global PCA: svd_output.vt is None despite requesting it. M_c={}, N_samples={}", m_c, n_samples);
                        return Err(Box::new(std::io::Error::new(std::io::ErrorKind::Other, "SVD succeeded but V.T (vt) was not returned by the backend.")) as ThreadSafeStdError);
                    }

                    #[cfg(feature = "enable-eigensnp-diagnostics")]
                    {
                        if let Some(gdc) = global_pca_diagnostics_collector.as_mut() {
                            if self.config.collect_diagnostics && !a_c.is_empty() && !initial_scores.is_empty() {
                                debug!("DIAG: Computing f64 SVD for U_scores_true comparison in Global PCA (Direct SVD Path).");
                                let a_c_f64_owned = a_c.mapv(|v_f32| v_f32 as f64); // Convert A_c to f64 for true SVD
                                let backend_f64 = LinAlgBackendProvider::<f64>::new();
                                match backend_f64.svd_into(a_c_f64_owned, false, true) { // Request VT_f64
                                    Ok(svd_out_f64) => {
                                        if let Some(vt_true_f64) = svd_out_f64.vt {
                                            let k_to_compare = initial_scores.ncols().min(vt_true_f64.nrows());
                                            if k_to_compare > 0 {
                                                let u_scores_true_f64 = vt_true_f64.t().slice_axis(Axis(1), ndarray::Slice::from(0..k_to_compare)).into_owned();
                                                gdc.initial_scores_correlation_vs_py_truth = // Assuming py_truth means f64_truth here
                                                    compute_matrix_column_correlations_abs(&initial_scores.view(), &u_scores_true_f64.view());
                                            }
                                        } else { gdc.notes.push_str(" ;f64 SVD Vt_true was None for Global PCA truth"); }
                                    }
                                    Err(e) => { gdc.notes.push_str(&format!(" ;f64 SVD for U_scores_true failed in Global PCA: {}",e)); }
                                }
                            }
                        }
                    }
                }
                Err(e) => { /* error handling */ 
                    warn!("Direct SVD failed for initial global PCA (M_c={}, N_samples={}): {}. Returning error.", m_c, n_samples, e);
                    return Err(Box::new(std::io::Error::new(std::io::ErrorKind::Other, format!("Direct SVD failed during initial global PCA: {}", e))) as ThreadSafeStdError);
                }
            }
        } else {
            info!("Initial Global PCA: Choosing RSVD path. Condition: m_c ({}) > k_glob ({}) && m_c ({}) > direct_svd_m_c_threshold ({}) && l_rsvd ({}) > k_glob ({})",
                  m_c, k_glob, m_c, direct_svd_m_c_threshold, l_rsvd, k_glob);
            
            #[cfg(feature = "enable-eigensnp-diagnostics")]
            let rsvd_stages_collector = global_pca_diagnostics_collector.as_mut().map(|gdc| &mut gdc.rsvd_stages);
            #[cfg(not(feature = "enable-eigensnp-diagnostics"))]
            let rsvd_stages_collector = None;

            initial_scores = Self::perform_randomized_svd_for_scores(
                &a_c.view(), 
                k_glob,
                p_glob,
                q_glob,
                random_seed,
                rsvd_stages_collector,
            )?;
        }
        
        #[cfg(feature = "enable-eigensnp-diagnostics")]
        {
            if let Some(gdc) = global_pca_diagnostics_collector.as_mut() {
                 if self.config.collect_diagnostics && !initial_scores.is_empty() {
                    // Record initial_scores properties (assuming initial_scores is U_scores_star)
                    // gdc.initial_scores_dims = Some(initial_scores.dim()); // This field does not exist
                    // gdc.initial_scores_fro_norm = Some(compute_frob_norm_f32(&initial_scores.view()) as f64); // This field does not exist
                    // gdc.initial_scores_orthogonality_error = compute_orthogonality_error_f32(&initial_scores.view()); // This field does not exist
                    // Storing these in notes for now, or they could be the last RsvdStepDetail from perform_randomized_svd_for_scores
                    let (r,c) = initial_scores.dim();
                    let fro_norm = compute_frob_norm_f32(&initial_scores.view()) as f64;
                    let ortho_error = compute_orthogonality_error_f32(&initial_scores.view());
                    gdc.notes.push_str(&format!(" ;InitialScores dims:({},{}), FrobNorm:{:.4e}, OrthoError:{:?}",r,c,fro_norm,ortho_error));
                }
            }
        }
        
        if initial_scores.ncols() == 0 && k_glob > 0 {
            warn!("Initial PCA scores have 0 columns (M_c={}, N_samples={}), but k_glob ({}) > 0. This might indicate an issue or empty input.", m_c, n_samples, k_glob);
        }

        Ok(InitialSamplePcScores { scores: initial_scores })
    }

    /// Computes the right singular vectors (V_A_approx, sample scores) of a matrix A using rSVD.
    /// A is M features x N samples. Output is N x K_eff.
    pub fn perform_randomized_svd_for_scores(
        matrix_features_by_samples: &ArrayView2<f32>, 
        num_components_target_k: usize,
        sketch_oversampling_count: usize,
        num_power_iterations: usize,
        random_seed: u64,
        #[cfg(feature = "enable-eigensnp-diagnostics")] _diagnostics_collector: Option<&mut Vec<crate::diagnostics::RsvdStepDetail>>,
        #[cfg(not(feature = "enable-eigensnp-diagnostics"))] _diagnostics_collector: Option<()>,
    ) -> Result<Array2<f32>, ThreadSafeStdError> {
        let (_u_opt, _s_opt, v_opt) = Self::_internal_perform_rsvd(
            matrix_features_by_samples,
            num_components_target_k,
            sketch_oversampling_count,
            num_power_iterations,
            random_seed,
            false, // request_u_components
            false, // request_s_components
            true,  // request_v_components
            #[cfg(feature = "enable-eigensnp-diagnostics")] _diagnostics_collector,
            #[cfg(not(feature = "enable-eigensnp-diagnostics"))] _diagnostics_collector,
        )?;
        
        // if let (Some(collector), Some(diag)) = (diagnostics_collector, step_diag) {
        //    if self.config.collect_diagnostics { collector.push(diag); }
        // }

        v_opt.ok_or_else(|| {
            Box::new(std::io::Error::new(
                std::io::ErrorKind::Other,
                "Scores (V matrix) not computed or available from _internal_perform_rsvd",
            )) as ThreadSafeStdError
        })
    }

    /// Computes the left singular vectors (U_A_approx, feature loadings) of a matrix A using rSVD.
    /// A is M features x N samples. Output is M x K_eff.
    pub fn perform_randomized_svd_for_loadings(
        matrix_features_by_samples: &ArrayView2<f32>,
        num_components_target_k: usize,
        sketch_oversampling_count: usize,
        num_power_iterations: usize,
        random_seed: u64,
        #[cfg(feature = "enable-eigensnp-diagnostics")] _diagnostics_collector: Option<&mut Vec<crate::diagnostics::RsvdStepDetail>>,
        #[cfg(not(feature = "enable-eigensnp-diagnostics"))] _diagnostics_collector: Option<()>,
    ) -> Result<Array2<f32>, ThreadSafeStdError> {
        let (u_opt, _s_opt, _v_opt) = Self::_internal_perform_rsvd(
            matrix_features_by_samples,
            num_components_target_k,
            sketch_oversampling_count,
            num_power_iterations,
            random_seed,
            true,  // request_u_components
            false, // request_s_components
            false, // request_v_components
            #[cfg(feature = "enable-eigensnp-diagnostics")] _diagnostics_collector,
            #[cfg(not(feature = "enable-eigensnp-diagnostics"))] _diagnostics_collector,
        )?;

        // if let (Some(collector), Some(diag)) = (diagnostics_collector, step_diag) {
        //    if self.config.collect_diagnostics { collector.push(diag); }
        // }

        u_opt.ok_or_else(|| {
            Box::new(std::io::Error::new(
                std::io::ErrorKind::Other,
                "Loadings (U matrix) not computed or available from _internal_perform_rsvd",
            )) as ThreadSafeStdError
        })
    }
    
    /// Performs matrix multiplication of A.T * B (A: D_strip x N, B: D_strip x K_qr)
    /// using f64 accumulation for each element of the resulting f32 matrix (N x K_qr).
    fn dot_product_at_b_mixed_precision(
        matrix_a_dstrip_x_n: &ArrayView2<f32>, // Corresponds to genotype_data_strip_f32.view()
        matrix_b_dstrip_x_kqr: &ArrayView2<f32>, // Corresponds to v_qr_loadings_for_strip_f32.view()
    ) -> Result<Array2<f32>, ThreadSafeStdError> {
        let d_strip = matrix_a_dstrip_x_n.nrows();
        let n_samples = matrix_a_dstrip_x_n.ncols();
        let k_qr = matrix_b_dstrip_x_kqr.ncols();

        const LANES: usize = 8; // Define LANES constant

        if d_strip != matrix_b_dstrip_x_kqr.nrows() {
            return Err(Box::new(std::io::Error::new(
                std::io::ErrorKind::InvalidInput,
                format!(
                    "Dimension mismatch for mixed-precision A.T * B dot product: A.nrows ({}) != B.nrows ({}).",
                    d_strip, matrix_b_dstrip_x_kqr.nrows()
                ),
            )) as ThreadSafeStdError);
        }

        if d_strip == 0 || n_samples == 0 || k_qr == 0 {
            return Ok(Array2::<f32>::zeros((n_samples, k_qr)));
        }

        let mut result_n_x_kqr_f32 = Array2::<f32>::zeros((n_samples, k_qr));

        result_n_x_kqr_f32
            .axis_iter_mut(Axis(0))
            .into_par_iter()
            .enumerate()
            .for_each(|(i_sample_idx, mut output_row_f32_view)| {
                let a_col_i_view = matrix_a_dstrip_x_n.column(i_sample_idx);
                // Slices are no longer obtained here. Loading is done manually into arrays.

                for k_comp_idx in 0..k_qr {
                    let mut accumulator_f64: f64 = 0.0;
                    let b_col_k_view = matrix_b_dstrip_x_kqr.column(k_comp_idx);
                    // Slice for b_col_k_view is also removed.

                    let num_simd_chunks = d_strip / LANES;
                    let mut simd_f32_partial_sum = Simd::splat(0.0f32);

                    for chunk_idx in 0..num_simd_chunks {
                        let offset = chunk_idx * LANES;

                        let mut a_temp_array = [0.0f32; LANES];
                        for lane_idx in 0..LANES {
                            a_temp_array[lane_idx] = a_col_i_view[offset + lane_idx];
                        }
                        let a_simd = Simd::from_array(a_temp_array);

                        let mut b_temp_array = [0.0f32; LANES];
                        for lane_idx in 0..LANES {
                            b_temp_array[lane_idx] = b_col_k_view[offset + lane_idx];
                        }
                        let b_simd = Simd::from_array(b_temp_array);

                        simd_f32_partial_sum += a_simd * b_simd;
                    }
                    accumulator_f64 += simd_f32_partial_sum.reduce_sum() as f64;

                    for d_snp_idx in (num_simd_chunks * LANES)..d_strip {
                        accumulator_f64 += (a_col_i_view[d_snp_idx] as f64) * (b_col_k_view[d_snp_idx] as f64);
                    }
                    output_row_f32_view[k_comp_idx] = accumulator_f64 as f32;
                }
            });
            
        Ok(result_n_x_kqr_f32)
    }


    fn compute_refined_snp_loadings<G: PcaReadyGenotypeAccessor>(
        &self,
        genotype_data: &G,
        initial_sample_pc_scores: &InitialSamplePcScores,
        #[cfg(feature = "enable-eigensnp-diagnostics")] mut pass_diagnostics_collector: Option<&mut crate::diagnostics::SrPassDetail>,
        #[cfg(not(feature = "enable-eigensnp-diagnostics"))] _pass_diagnostics_collector_param: Option<()>, // Renamed
    ) -> Result<Array2<f32>, ThreadSafeStdError> {
        // Computes $V_{QR}^* = X U_{scores}^*$, where $X$ is D_blocked x N and $U_{scores}^*$ is N x K_initial.
        // The result $V_{QR}^*$ is D_blocked x K_initial.
        // This is then orthogonalized via QR decomposition to get $V_{QR}$ (D_blocked x K_initial_eff).
        //
        // ## Numerical Precision
        // The core matrix multiplication $X_{strip} U_{scores}^*$ is performed using the
        // `dot_product_mixed_precision_f32_f64acc` helper function. This function
        // calculates each element of the resulting matrix by summing products of `f32`
        // elements in an `f64` accumulator, and then casts the final sum back to `f32`.
        // This approach enhances numerical precision for the sum over the $N$ dimension
        // (number of samples) compared to a pure `f32` accumulation (e.g., via `sgemm`).
        let initial_scores_n_by_k_initial = &initial_sample_pc_scores.scores; 
        let num_qc_samples = initial_scores_n_by_k_initial.nrows();
        let num_computed_initial_pcs = initial_scores_n_by_k_initial.ncols();
        let num_total_pca_snps = genotype_data.num_pca_snps();

        info!(
            "Refining SNP loadings ({} SNPs, {} initial PCs from {} samples).",
            num_total_pca_snps, num_computed_initial_pcs, num_qc_samples
        );

        if num_computed_initial_pcs == 0 {
            debug!("No initial PCs to refine loadings for, returning empty loadings matrix.");
            return Ok(Array2::zeros((num_total_pca_snps, 0)));
        }
        if num_total_pca_snps == 0 {
            debug!("No PCA SNPs available, returning empty loadings matrix.");
            return Ok(Array2::zeros((0, num_computed_initial_pcs)));
        }

        let mut snp_loadings_before_ortho_pca_snps_by_components = 
            Array2::<f32>::zeros((num_total_pca_snps, num_computed_initial_pcs));
        let all_qc_sample_ids: Vec<QcSampleId> = (0..num_qc_samples).map(QcSampleId).collect();
        
        // Use the configured strip size, ensuring it's at least 1 and not more than total SNPs.
        let snp_processing_strip_size = self.config.snp_processing_strip_size
            .min(num_total_pca_snps)
            .max(1);
        
        if snp_processing_strip_size > 0 {
            snp_loadings_before_ortho_pca_snps_by_components
                .axis_chunks_iter_mut(Axis(0), snp_processing_strip_size)
                .into_par_iter()
                .enumerate()
                .try_for_each(|(strip_index, mut loadings_strip_view_mut)| 
                    -> Result<(), ThreadSafeStdError> {
                    let strip_start_snp_idx = strip_index * snp_processing_strip_size;
                    let num_snps_in_current_strip = loadings_strip_view_mut.nrows();

                    let snp_ids_in_strip: Vec<PcaSnpId> = (strip_start_snp_idx..strip_start_snp_idx + num_snps_in_current_strip)
                        .map(PcaSnpId)
                        .collect();

                    if snp_ids_in_strip.is_empty() { return Ok(()); }

                    let genotype_data_strip_snps_by_samples = genotype_data.get_standardized_snp_sample_block(
                        &snp_ids_in_strip,
                        &all_qc_sample_ids,
                    ).map_err(|e_accessor| Box::new(std::io::Error::new(std::io::ErrorKind::Other, format!("Failed to get standardized SNP/sample block during refined SNP loading for strip index {}: {}", strip_index, e_accessor))) as ThreadSafeStdError)?;
                        
                    // Perform dot product with f64 accumulation
                    let snp_loadings_for_strip = Self::dot_product_mixed_precision_f32_f64acc(
                        &genotype_data_strip_snps_by_samples.view(),
                        &initial_scores_n_by_k_initial.view(), // initial_scores_n_by_k_initial is &Array2<f32>
                    )?;
                    loadings_strip_view_mut.assign(&snp_loadings_for_strip);
                    Ok(())
                })?;
        }
        
        if snp_loadings_before_ortho_pca_snps_by_components.ncols() == 0 {
            info!("Refined loadings matrix has 0 columns, QR skipped.");
            return Ok(snp_loadings_before_ortho_pca_snps_by_components);
        }
        
        let backend = LinAlgBackendProvider::<f32>::new(); // Use LinAlgBackendProvider for f32
        let orthonormal_snp_loadings = backend.qr_q_factor(&snp_loadings_before_ortho_pca_snps_by_components)
            .map_err(|e_qr| -> ThreadSafeStdError {
                std::io::Error::new(
                    std::io::ErrorKind::Other,
                    format!("QR decomposition of refined loadings failed (via backend): {}", e_qr)
                ).into()
            })?;

        #[cfg(feature = "enable-eigensnp-diagnostics")]
        {
            if let Some(pdc) = pass_diagnostics_collector.as_mut() {
                if self.config.collect_diagnostics {
                    // pass_num is set in compute_pca loop
                    // V_hat_dims would be initial_scores_n_by_k_initial.dim() if V_hat is U_scores from prev pass
                    // For now, assume V_hat is the input scores to this stage
                    pdc.v_hat_dims = Some(initial_scores_n_by_k_initial.dim());
                    if !initial_scores_n_by_k_initial.is_empty() {
                         pdc.v_hat_orthogonality_error = compute_orthogonality_error_f32(&initial_scores_n_by_k_initial.view());
                    }
                    // L_raw_star is snp_loadings_before_ortho_pca_snps_by_components
                    // This matrix is D x K_initial. S_intermediate in SrPassDetail is N x K_prev_eigenvecs
                    // The naming here is a bit confusing. Let's record L_raw_star's condition number in notes for now.
                    if !snp_loadings_before_ortho_pca_snps_by_components.is_empty() {
                        let cond_num_l_raw = compute_condition_number_via_svd_f32(&snp_loadings_before_ortho_pca_snps_by_components.view());
                        pdc.notes.push_str(&format!("L_raw_star (SNP loadings pre-QR) cond_num: {:?}; ", cond_num_l_raw));
                    }
                    // V_qr_star is orthonormal_snp_loadings (D x K_eff)
                    // This is the Q factor of V_hat in the notation S_intermediate = C_std @ V_hat_Q
                    // Let's use s_intermediate_dims for V_qr_star (orthonormal_snp_loadings)
                    pdc.s_intermediate_dims = Some(orthonormal_snp_loadings.dim()); // This is V_qr*
                     if !orthonormal_snp_loadings.is_empty() {
                        pdc.s_intermediate_fro_norm = Some(compute_frob_norm_f32(&orthonormal_snp_loadings.view()) as f64);
                        // Orthogonality error for V_qr_star (orthonormal_snp_loadings)
                        // This is U_s in SrPassDetail if we consider V_qr* = U_s S_s V_s^T, but here it's just a Q factor.
                        // The field u_s_orthogonality_error or v_hat_orthogonality_error could be used.
                        // Let's use v_hat_orthogonality_error for the input `initial_sample_pc_scores`
                        // and u_s_orthogonality_error for the output `orthonormal_snp_loadings` (which is V_QR*).
                        pdc.u_s_orthogonality_error = compute_orthogonality_error_f32(&orthonormal_snp_loadings.view());
                    }
                }
            }
        }
        
        info!("Computed refined SNP loadings. Shape: {:?}", orthonormal_snp_loadings.dim());
        Ok(orthonormal_snp_loadings)
    }

    fn compute_rotated_final_outputs<G: PcaReadyGenotypeAccessor>(
        &self,
        genotype_data: &G,
        v_qr_loadings_d_by_k: &ArrayView2<f32>, // V_qr (D x K_initial)
        num_total_qc_samples: usize, // N
        #[cfg(feature = "enable-eigensnp-diagnostics")] mut pass_diagnostics_collector: Option<&mut crate::diagnostics::SrPassDetail>,
        #[cfg(not(feature = "enable-eigensnp-diagnostics"))] _pass_diagnostics_collector_param: Option<()>, // Renamed
    ) -> Result<(Array2<f32>, Array1<f64>, Array2<f32>), ThreadSafeStdError> {
        let num_total_pca_snps = v_qr_loadings_d_by_k.nrows(); // D
        let k_initial_components = v_qr_loadings_d_by_k.ncols(); // K_initial

        info!(
            "Computing final rotated outputs (scores, eigenvalues, loadings) for {} samples, {} initial components from V_qr.",
            num_total_qc_samples, k_initial_components
        );

        // --- A. Handle Edge Cases ---
        if k_initial_components == 0 {
            debug!("No initial components in V_qr (K_initial=0), returning empty results.");
            return Ok((
                Array2::zeros((num_total_qc_samples, 0)),
                Array1::zeros(0),
                Array2::zeros((num_total_pca_snps, 0)),
            ));
        }
        if num_total_pca_snps == 0 {
            debug!("No PCA SNPs (D=0), returning empty results for {} initial components.", k_initial_components);
            return Ok((
                Array2::zeros((num_total_qc_samples, k_initial_components)),
                Array1::zeros(k_initial_components),
                Array2::zeros((0, k_initial_components)),
            ));
        }
        if num_total_qc_samples == 0 {
            debug!("No QC samples (N=0), returning empty results for {} initial components.", k_initial_components);
            return Ok((
                Array2::zeros((0, k_initial_components)),
                Array1::zeros(k_initial_components),
                Array2::zeros((num_total_pca_snps, k_initial_components)),
            ));
        }

        // --- B. Calculate Intermediate Scores (S_intermediate = X^T · V_qr) with f64 Accumulation ---
        // Use the configured strip size, ensuring it's at least 1 and not more than total SNPs.
        let snp_processing_strip_size = self.config.snp_processing_strip_size
            .min(num_total_pca_snps)
            .max(1);
        let all_qc_sample_ids_for_scores: Vec<QcSampleId> =
            (0..num_total_qc_samples).map(QcSampleId).collect();

        let strip_indices_starts: Vec<usize> = (0..num_total_pca_snps)
            .step_by(snp_processing_strip_size)
            .collect();

        let s_intermediate_n_by_k_initial_f64: Array2<f64> = strip_indices_starts
            .par_iter()
            .map(|&strip_start_snp_idx| -> Result<Array2<f64>, ThreadSafeStdError> {
                let strip_end_snp_idx = (strip_start_snp_idx + snp_processing_strip_size).min(num_total_pca_snps);
                if strip_start_snp_idx >= strip_end_snp_idx {
                    return Ok(Array2::<f64>::zeros((num_total_qc_samples, k_initial_components)));
                }

                let snp_ids_in_strip: Vec<PcaSnpId> =
                    (strip_start_snp_idx..strip_end_snp_idx).map(PcaSnpId).collect();

                let genotype_data_strip_f32 = genotype_data.get_standardized_snp_sample_block(
                    &snp_ids_in_strip,
                    &all_qc_sample_ids_for_scores,
                ).map_err(|_e_original_error| Box::new(std::io::Error::new(std::io::ErrorKind::Other, format!("Failed to get genotype block for strip {}-{}", strip_start_snp_idx, strip_end_snp_idx))) as ThreadSafeStdError)?; // D_strip x N (f32)
                
                let v_qr_loadings_for_strip_f32 = v_qr_loadings_d_by_k
                    .slice(s![strip_start_snp_idx..strip_end_snp_idx, ..]); // D_strip x K_initial (f32)

                // S_intermediate_strip = X_strip^T · V_qr_strip
                // X_strip is genotype_data_strip_f32 (D_strip x N)
                // V_qr_strip is v_qr_loadings_for_strip_f32 (D_strip x K_initial)
                // Result should be N x K_initial
                let s_intermediate_strip_f32 = Self::dot_product_at_b_mixed_precision(
                    &genotype_data_strip_f32.view(),      // This is A (D_strip x N)
                    &v_qr_loadings_for_strip_f32.view()   // This is B (D_strip x K_QR/K_initial)
                )?; // Result is N x K_initial, f32 (computed with f64 accumulation)
                
                // Cast to f64 for outer sum over strips
                Ok(s_intermediate_strip_f32.mapv(|x| x as f64))
            })
            .fold(
                || Ok(Array2::<f64>::zeros((num_total_qc_samples, k_initial_components))), // Identity for fold (per-thread accumulator)
                |acc_result, next_result| {
                    match (acc_result, next_result) {
                        (Ok(mut acc_matrix), Ok(next_matrix)) => {
                            acc_matrix += &next_matrix;
                            Ok(acc_matrix)
                        }
                        (Err(e), _) => Err(e), // Propagate previous error
                        (_, Err(e)) => Err(e), // Propagate new error
                    }
                },
            )
            .reduce(
                || Ok(Array2::<f64>::zeros((num_total_qc_samples, k_initial_components))), // Identity for reduce
                |final_acc_result, thread_acc_result| {
                     match (final_acc_result, thread_acc_result) {
                        (Ok(mut final_acc), Ok(thread_acc)) => {
                            final_acc += &thread_acc;
                            Ok(final_acc)
                        }
                        (Err(e), _) => Err(e),
                        (_, Err(e)) => Err(e),
                    }
                },
            )?; // Corrected: Only one ? needed as reduce itself returns a single Result.

        // --- C. Perform SVD on S_intermediate (which is Array2<f64>) ---

        #[cfg(feature = "enable-eigensnp-diagnostics")]
        {
            if let Some(pdc) = pass_diagnostics_collector.as_mut() {
                if self.config.collect_diagnostics {
                    // Record diagnostics for s_intermediate_n_by_k_initial_f64 BEFORE it's moved.
                    pdc.s_intermediate_dims = Some(s_intermediate_n_by_k_initial_f64.dim());
                    if !s_intermediate_n_by_k_initial_f64.is_empty() {
                        pdc.s_intermediate_fro_norm = Some(compute_frob_norm_f64(&s_intermediate_n_by_k_initial_f64.view()));
                        // Note: Computing condition number here might be expensive or redundant if already done.
                        // For now, let's assume it's desired.
                        pdc.s_intermediate_condition_number = compute_condition_number_via_svd_f64(&s_intermediate_n_by_k_initial_f64.view());
                    }
                }
            }
        }
        
        // Instantiate LinAlgBackendProvider for f64
        let backend_svd_f64 = LinAlgBackendProvider::<f64>::new();
        debug!(
            "Performing SVD on f64 intermediate score matrix of shape: {:?}",
            s_intermediate_n_by_k_initial_f64.dim()
        );

        // SVD on f64 matrix
        let svd_output_f64 = backend_svd_f64.svd_into(
            s_intermediate_n_by_k_initial_f64, // Consumes matrix (Array2<f64>)
            true, // compute U_rot
            true, // compute V_rot_transposed
        ).map_err(|e_svd| Box::new(std::io::Error::new(std::io::ErrorKind::Other, format!("SVD (f64) of S_intermediate failed: {}", e_svd))) as ThreadSafeStdError)?;

        // SVD results are now f64
        let u_rot_n_by_k_eff_from_svd_f64 = svd_output_f64.u.ok_or_else(|| 
            Box::new(std::io::Error::new(std::io::ErrorKind::Other, "SVD U_rot (f64) (from S_intermediate) not returned")) as ThreadSafeStdError)?;
        
        let s_prime_singular_values_k_eff_from_svd_f64 = svd_output_f64.s; // This is Array1<f64>
        
        let vt_rot_k_eff_by_k_initial_from_svd_f64 = svd_output_f64.vt.ok_or_else(||
             Box::new(std::io::Error::new(std::io::ErrorKind::Other, "SVD V_rot.T (f64) (from S_intermediate) not returned")) as ThreadSafeStdError)?;

        // Mutable versions for potential slicing
        let mut u_rot_n_by_k_eff_f64 = u_rot_n_by_k_eff_from_svd_f64;
        let mut s_prime_singular_values_k_eff_f64 = s_prime_singular_values_k_eff_from_svd_f64;
        let mut vt_rot_k_eff_by_k_initial_f64 = vt_rot_k_eff_by_k_initial_from_svd_f64;
        
        // --- Determine consistent number of effective components (num_components_to_process) ---
        let k_eff_from_u_f64 = u_rot_n_by_k_eff_f64.ncols();
        let k_eff_from_s_f64 = s_prime_singular_values_k_eff_f64.len();
        
        let num_components_to_process = k_eff_from_u_f64.min(k_eff_from_s_f64);

        if k_eff_from_u_f64 != k_eff_from_s_f64 {
            warn!(
                "SVD (f64) of S_intermediate resulted in inconsistent k_eff: U_rot has {} components, S_prime has {} components. Processing minimum: {}.",
                k_eff_from_u_f64, k_eff_from_s_f64, num_components_to_process
            );
        }
        
        if num_components_to_process == 0 {
            debug!("SVD (f64) of S_intermediate resulted in num_components_to_process = 0. Returning empty results.");
            return Ok((
                Array2::zeros((num_total_qc_samples, 0)), // f32 for final output
                Array1::zeros(0), // f64 for eigenvalues
                Array2::zeros((num_total_pca_snps, 0)), // f32 for final output
            ));
        }

        // --- D. Calculate Final Scores, Loadings, and Eigenvalues using num_components_to_process ---

        // Slice SVD outputs (f64) if necessary
        if k_eff_from_u_f64 > num_components_to_process {
            u_rot_n_by_k_eff_f64 = u_rot_n_by_k_eff_f64.slice_axis(Axis(1), ndarray::Slice::from(0..num_components_to_process)).into_owned();
        }
        if k_eff_from_s_f64 > num_components_to_process {
            s_prime_singular_values_k_eff_f64 = s_prime_singular_values_k_eff_f64.slice(s![0..num_components_to_process]).into_owned();
            vt_rot_k_eff_by_k_initial_f64 = vt_rot_k_eff_by_k_initial_f64.slice_axis(Axis(0), ndarray::Slice::from(0..num_components_to_process)).into_owned();
        }

        #[cfg(feature = "enable-eigensnp-diagnostics")]
        {
            if let Some(pdc) = pass_diagnostics_collector.as_mut() {
                if self.config.collect_diagnostics {
                    // Record diagnostics for u_rot_n_by_k_eff_f64 BEFORE it's moved.
                    if !u_rot_n_by_k_eff_f64.is_empty() {
                         let u_rot_f32_for_ortho = u_rot_n_by_k_eff_f64.mapv(|x_f64| x_f64 as f32);
                         pdc.u_s_orthogonality_error = compute_orthogonality_error_f32(&u_rot_f32_for_ortho.view());
                    }
                    // Other diagnostics that might depend on u_rot_n_by_k_eff_f64 before move
                    pdc.s_intermediate_num_singular_values = Some(s_prime_singular_values_k_eff_f64.len());
                    pdc.s_intermediate_singular_values_sample = sample_singular_values_f64(&s_prime_singular_values_k_eff_f64.view(), 10);
                }
            }
        }
        
        // Final Sample Scores: S_final^* = U_small * Sigma_small (f64)
        let mut final_sample_scores_n_by_k_eff_f64 = u_rot_n_by_k_eff_f64; // N x num_components_to_process (f64)
        if num_components_to_process > 0 {
            for k_idx in 0..num_components_to_process {
                let singular_value_for_scaling_f64 = s_prime_singular_values_k_eff_f64[k_idx];
                let mut score_column_to_scale_f64 = final_sample_scores_n_by_k_eff_f64.column_mut(k_idx);
                score_column_to_scale_f64.mapv_inplace(|element_val| element_val * singular_value_for_scaling_f64);
            }
        }
        // Cast final scores to f32
        let final_sample_scores_n_by_k_eff_f32 = final_sample_scores_n_by_k_eff_f64.mapv(|x| x as f32);
        
        // Final SNP Loadings: V_final = V_qr * V_rot (f32 * f64 -> needs adjustment)
        // V_qr is D x K_initial (f32)
        // V_rot is K_initial x num_components_to_process (f64, from vt_rot_f64.t())
        let v_rot_k_initial_by_k_eff_f64 = vt_rot_k_eff_by_k_initial_f64.t().into_owned();
        // Cast V_rot to f32 before dot product
        let v_rot_k_initial_by_k_eff_f32 = v_rot_k_initial_by_k_eff_f64.mapv(|x| x as f32);
        let final_snp_loadings_d_by_k_eff_f32 = v_qr_loadings_d_by_k.dot(&v_rot_k_initial_by_k_eff_f32);
        
        // Final Eigenvalues: lambda_k = s_prime_k^2 / (N-1) (f64)
        let denominator_n_minus_1 = (num_total_qc_samples as f64 - 1.0).max(1.0);
        let final_eigenvalues_k_eff_f64 = s_prime_singular_values_k_eff_f64.mapv(|s_val_f64| {
            // s_val_f64 is already f64
            (s_val_f64 * s_val_f64) / denominator_n_minus_1
        });

        // --- E. Sort Outputs ---
        // final_eigenvalues_k_eff_f64 is Array1<f64>
        // final_sample_scores_n_by_k_eff_f32 is Array2<f32>
        // final_snp_loadings_d_by_k_eff_f32 is Array2<f32>
        
        let mut an_eigenvalue_index_pairs: Vec<(f64, usize)> = final_eigenvalues_k_eff_f64
            .iter()
            .enumerate()
            .map(|(idx, &val)| (val, idx))
            .collect();
        
        an_eigenvalue_index_pairs.sort_by(|a, b| b.0.partial_cmp(&a.0).unwrap_or(std::cmp::Ordering::Equal));
        
        let sorted_indices: Vec<usize> = an_eigenvalue_index_pairs.into_iter().map(|pair| pair.1).collect();

        let sorted_final_sample_scores = reorder_columns_owned(&final_sample_scores_n_by_k_eff_f32, &sorted_indices);
        let sorted_final_snp_loadings = reorder_columns_owned(&final_snp_loadings_d_by_k_eff_f32, &sorted_indices);
        let sorted_final_eigenvalues = reorder_array_owned(&final_eigenvalues_k_eff_f64, &sorted_indices);
        
        debug!("Computed final sorted eigenvalues: {:?}", sorted_final_eigenvalues);
        info!("Computed final sorted sample scores. Shape: {:?}", sorted_final_sample_scores.dim());
        info!("Computed final sorted SNP loadings. Shape: {:?}", sorted_final_snp_loadings.dim());

        #[cfg(feature = "enable-eigensnp-diagnostics")]
        {
            if let Some(pdc) = pass_diagnostics_collector.as_mut() {
                if self.config.collect_diagnostics {
                    // Diagnostics for s_intermediate_n_by_k_initial_f64 were moved before its consumption by svd_into.
                    // Diagnostics for u_rot_n_by_k_eff_f64 (as u_s_orthogonality_error) were moved before its consumption.
                    // s_intermediate_num_singular_values and s_intermediate_singular_values_sample are correctly placed using s_prime_singular_values_k_eff_f64.

                    // Notes on final scores/loadings for this pass can be added here.
                    // For instance, orthogonality of final_sample_scores and final_snp_loadings.
                    if !sorted_final_sample_scores.is_empty() {
                        let final_scores_ortho = compute_orthogonality_error_f32(&sorted_final_sample_scores.view());
                        pdc.notes.push_str(&format!(" ;FinalScoresOrthoErr_this_pass: {:?}", final_scores_ortho));
                    }
                     if !sorted_final_snp_loadings.is_empty() {
                        let final_loadings_ortho = compute_orthogonality_error_f32(&sorted_final_snp_loadings.view());
                         pdc.notes.push_str(&format!(" ;FinalLoadingsOrthoErr_this_pass: {:?}", final_loadings_ortho));
                    }
                }
            }
        }

        Ok((sorted_final_sample_scores, sorted_final_eigenvalues, sorted_final_snp_loadings))
    }

    /// Performs randomized SVD on a matrix A (matrix_features_by_samples, M x N).
    /// Returns (Option<U_A_approx>, Option<S_A_approx>, Option<V_A_approx>)
    /// U_A_approx: M x K_eff (Left singular vectors of A)
    /// S_A_approx: K_eff (Singular values of A)
    /// V_A_approx: N x K_eff (Right singular vectors of A)
    ///
    /// ## Numerical Precision
    /// The matrix multiplications performed within this function, such as:
    /// * `matrix_features_by_samples.dot(&random_projection_matrix_omega)` (A * Omega)
    /// * `matrix_features_by_samples.t().dot(&q_basis_m_by_l_actual)` (A.T * Q_basis)
    /// * `matrix_features_by_samples.dot(&q_tilde_n_by_l_actual)` (A * Q_tilde)
    /// * `q_basis_m_by_l_actual.t().dot(matrix_features_by_samples)` (Q_basis.T * A)
    /// are all `f32` operations. When these operations involve very large dimensions
    /// (either M or N of the input matrix, or the sketch dimension L), the internal
    /// accumulation (typically handled by `sgemm` in BLAS) is also likely to be in `f32`.
    /// This can lead to some loss of precision, especially if the number of elements being
    /// summed is extremely large. This is a standard trade-off for performance and memory
    /// efficiency in large-scale numerical computations.
    ///
    /// While some precision loss is possible in these `f32` operations, the Randomized SVD
    /// algorithm incorporates steps like QR decomposition for orthogonalization, which contribute
    /// to its overall numerical stability. Furthermore, in the context of the full Hybrid EigenSNP
    /// PCA workflow, the outputs of this rSVD step (e.g., $U_p^*$ for local bases or $U_{scores}^*$
    /// for initial global scores) are often intermediate. The subsequent Score-Guided Refinement (SR)
    /// phase is designed to refine these components using higher precision for critical calculations
    /// (e.g., `f64` accumulation for $S_{int}$, and mixed-precision `f32`/`f64` for $L_{raw}^*$),
    /// thereby helping to mitigate or compensate for minor inaccuracies introduced during this rSVD stage.
    #[allow(clippy::too_many_arguments)]
    fn _internal_perform_rsvd(
        matrix_features_by_samples: &ArrayView2<f32>, // Input matrix A (M features x N samples)
        num_components_target_k: usize,              // Desired K
        sketch_oversampling_count: usize,            // p (for L = K+p)
        num_power_iterations: usize,                 // q
        random_seed: u64,
        request_u_components: bool, // True if U (left singular vectors) is needed
        request_s_components: bool, // True if S (singular values) is needed
        request_v_components: bool,  // True if V (right singular vectors) is needed
        #[cfg(feature = "enable-eigensnp-diagnostics")] mut diagnostics_collector_vec: Option<&mut Vec<crate::diagnostics::RsvdStepDetail>>, 
        #[cfg(not(feature = "enable-eigensnp-diagnostics"))] _diagnostics_collector_vec: Option<()>,
    ) -> Result<(Option<Array2<f32>>, Option<Array1<f32>>, Option<Array2<f32>>), ThreadSafeStdError> {
        
        #[cfg(feature = "enable-eigensnp-diagnostics")]
        let push_diag_fn = |dc_vec: &mut Vec<RsvdStepDetail>, step_name: String, iteration: Option<usize>, input_dims: Option<(usize,usize)>, output_dims: Option<(usize,usize)>, matrix_to_measure: Option<&ArrayView2<f32>>, q_factor_to_measure: Option<&ArrayView2<f32>>| {
            // dc_vec is now &mut Vec<RsvdStepDetail> directly
            let mut detail = RsvdStepDetail::default();
            detail.step_name = step_name;
                if let Some(iter) = iteration { detail.notes = format!("Iteration: {}", iter); }
                detail.input_matrix_dims = input_dims;
                detail.output_matrix_dims = output_dims;

                if let Some(matrix) = matrix_to_measure {
                    if !matrix.is_empty() {
                        detail.fro_norm = Some(compute_frob_norm_f32(&matrix.view()) as f64);
                        detail.condition_number = compute_condition_number_via_svd_f32(&matrix.view());
                    }
                }
                if let Some(q_matrix) = q_factor_to_measure {
                     if !q_matrix.is_empty() {
                        detail.orthogonality_error = compute_orthogonality_error_f32(&q_matrix.view());
                    }
                }
                dc_vec.push(detail);
        };
        #[cfg(not(feature = "enable-eigensnp-diagnostics"))]
        let push_diag_fn = |_: Option<()>, _: String, _: Option<usize>, _: Option<(usize,usize)>, _: Option<(usize,usize)>, _: Option<&ArrayView2<f32>>, _: Option<&ArrayView2<f32>>| { // This signature is correct for non-diagnostic
            // No-op for non-diagnostics build
        };

        let num_features_m = matrix_features_by_samples.nrows();
        let num_samples_n = matrix_features_by_samples.ncols();

        // Non-diagnostic collector_for_push_fn remains as is.
        #[cfg(not(feature = "enable-eigensnp-diagnostics"))]
        let collector_for_push_fn = _diagnostics_collector_vec; 

        // Call the push_diag_fn closure, passing the appropriate collector.
        // This call needs to be updated per point 4.
        #[cfg(feature = "enable-eigensnp-diagnostics")]
        if let Some(ref mut actual_collector) = diagnostics_collector_vec {
            push_diag_fn(actual_collector, "Input_A".to_string(), None, None, Some((num_features_m, num_samples_n)), Some(&matrix_features_by_samples.view()), None);
        }
        #[cfg(not(feature = "enable-eigensnp-diagnostics"))]
        push_diag_fn(collector_for_push_fn, "Input_A".to_string(), None, None, Some((num_features_m, num_samples_n)), Some(&matrix_features_by_samples.view()), None);

        if num_features_m == 0 || num_samples_n == 0 || num_components_target_k == 0 {
            debug!("RSVD: Input matrix empty or K=0. M={}, N={}, K={}", num_features_m, num_samples_n, num_components_target_k);
            let u_res = if request_u_components { Some(Array2::zeros((num_features_m, 0))) } else { None };
            let s_res = if request_s_components { Some(Array1::zeros(0)) } else { None };
            let v_res = if request_v_components { Some(Array2::zeros((num_samples_n, 0))) } else { None };
            return Ok((u_res, s_res, v_res));
        }

        let sketch_dimension_l = (num_components_target_k + sketch_oversampling_count)
            .min(num_features_m.min(num_samples_n));

        if sketch_dimension_l == 0 {
            debug!("RSVD: Sketch dimension L=0. M={}, N={}, K={}, p={}", num_features_m, num_samples_n, num_components_target_k, sketch_oversampling_count);
            let u_res = if request_u_components { Some(Array2::zeros((num_features_m, 0))) } else { None };
            let s_res = if request_s_components { Some(Array1::zeros(0)) } else { None };
            let v_res = if request_v_components { Some(Array2::zeros((num_samples_n, 0))) } else { None };
            return Ok((u_res, s_res, v_res));
        }
        trace!(
            "RSVD internal: Target_K={}, Sketch_L={}, Input_M(features)={}, Input_N(samples)={}",
            num_components_target_k, sketch_dimension_l, num_features_m, num_samples_n
        );

        let mut rng = ChaCha8Rng::seed_from_u64(random_seed);
        let normal_dist = Normal::new(0.0, 1.0)
            .map_err(|e_normal| -> ThreadSafeStdError {
                std::io::Error::new(
                    std::io::ErrorKind::Other,
                    format!("Failed to create normal distribution for RSVD: {}", e_normal),
                ).into()
            })?;
        
        // Omega: N x L
        let random_projection_matrix_omega = Array2::from_shape_fn((num_samples_n, sketch_dimension_l), |_| {
            normal_dist.sample(&mut rng) as f32
        });
        #[cfg(feature = "enable-eigensnp-diagnostics")]
        if let Some(ref mut actual_collector) = diagnostics_collector_vec {
            push_diag_fn(actual_collector, "Omega".to_string(), None, Some((num_samples_n, sketch_dimension_l)), Some((num_samples_n, sketch_dimension_l)), Some(&random_projection_matrix_omega.view()), None);
        }
        #[cfg(not(feature = "enable-eigensnp-diagnostics"))]
        push_diag_fn(collector_for_push_fn, "Omega".to_string(), None, Some((num_samples_n, sketch_dimension_l)), Some((num_samples_n, sketch_dimension_l)), Some(&random_projection_matrix_omega.view()), None);
        
        let backend = LinAlgBackendProvider::<f32>::new();
        
        // Y = A * Omega (M x N) * (N x L) -> (M x L)
        let sketch_y = Self::dot_product_mixed_precision_f32_f64acc(matrix_features_by_samples, &random_projection_matrix_omega.view())?;
        #[cfg(feature = "enable-eigensnp-diagnostics")]
        if let Some(ref mut actual_collector) = diagnostics_collector_vec {
            push_diag_fn(actual_collector, "SketchY_PreQR".to_string(), None, Some((num_features_m, num_samples_n)), Some(sketch_y.dim()), Some(&sketch_y.view()), None);
        }
        #[cfg(not(feature = "enable-eigensnp-diagnostics"))]
        push_diag_fn(collector_for_push_fn, "SketchY_PreQR".to_string(), None, Some((num_features_m, num_samples_n)), Some(sketch_y.dim()), Some(&sketch_y.view()), None);


        if sketch_y.ncols() == 0 {
            warn!("RSVD: Initial sketch Y (A*Omega) has zero columns before first QR. Target_K={}, Sketch_L={}", num_components_target_k, sketch_dimension_l);
            let u_res = if request_u_components { Some(Array2::zeros((num_features_m, 0))) } else { None };
            let s_res = if request_s_components { Some(Array1::zeros(0)) } else { None };
            let v_res = if request_v_components { Some(Array2::zeros((num_samples_n, 0))) } else { None };
            return Ok((u_res, s_res, v_res));
        }
        
        // Q_basis = orth(Y) (M x L_actual_y)
        let mut q_basis_m_by_l_actual = backend.qr_q_factor(&sketch_y)
            .map_err(|e_qr| Box::new(std::io::Error::new(std::io::ErrorKind::Other, format!("QR decomposition of initial sketch Y failed in RSVD: {}", e_qr))) as ThreadSafeStdError)?;
        #[cfg(feature = "enable-eigensnp-diagnostics")]
        if let Some(ref mut actual_collector) = diagnostics_collector_vec {
            push_diag_fn(actual_collector, "Q0_PostQR".to_string(), Some(0), Some(sketch_y.dim()), Some(q_basis_m_by_l_actual.dim()), None, Some(&q_basis_m_by_l_actual.view()));
        }
        #[cfg(not(feature = "enable-eigensnp-diagnostics"))]
        push_diag_fn(collector_for_push_fn, "Q0_PostQR".to_string(), Some(0), Some(sketch_y.dim()), Some(q_basis_m_by_l_actual.dim()), None, Some(&q_basis_m_by_l_actual.view()));
        
        // Power iterations
        for iter_idx in 0..num_power_iterations {
            if q_basis_m_by_l_actual.ncols() == 0 { 
                trace!("RSVD Power Iteration {}: Q_basis became empty, breaking.", iter_idx + 1);
                break; 
            }
            trace!("RSVD Power Iteration {}/{}", iter_idx + 1, num_power_iterations);
            
            // Q_tilde_candidate = A.T * Q_basis (N x M) * (M x L_actual) -> (N x L_actual)
            let q_tilde_candidate = Self::dot_product_at_b_mixed_precision(matrix_features_by_samples, &q_basis_m_by_l_actual.view())?;
            #[cfg(feature = "enable-eigensnp-diagnostics")]
            if let Some(ref mut actual_collector) = diagnostics_collector_vec {
                push_diag_fn(actual_collector, format!("PowerIter{}_Ytilde_PreQR", iter_idx+1), Some(iter_idx+1), Some(q_basis_m_by_l_actual.dim()), Some(q_tilde_candidate.dim()), Some(&q_tilde_candidate.view()), None);
            }
            #[cfg(not(feature = "enable-eigensnp-diagnostics"))]
            push_diag_fn(collector_for_push_fn, format!("PowerIter{}_Ytilde_PreQR", iter_idx+1), Some(iter_idx+1), Some(q_basis_m_by_l_actual.dim()), Some(q_tilde_candidate.dim()), Some(&q_tilde_candidate.view()), None);

            if q_tilde_candidate.ncols() == 0 { 
                q_basis_m_by_l_actual = Array2::zeros((q_basis_m_by_l_actual.nrows(),0)); 
                trace!("RSVD Power Iteration {}: Q_tilde_candidate became empty.", iter_idx + 1);
                break; 
            }
            // Q_tilde = orth(Q_tilde_candidate) (N x L_actual_tilde)
            let q_tilde_n_by_l_actual = backend.qr_q_factor(&q_tilde_candidate)
                .map_err(|e_qr| Box::new(std::io::Error::new(std::io::ErrorKind::Other, format!("QR for Q_tilde in power iteration {} failed: {}", iter_idx + 1, e_qr))) as ThreadSafeStdError)?;
            #[cfg(feature = "enable-eigensnp-diagnostics")]
            if let Some(ref mut actual_collector) = diagnostics_collector_vec {
                push_diag_fn(actual_collector, format!("PowerIter{}_Qtilde_PostQR", iter_idx+1), Some(iter_idx+1), Some(q_tilde_candidate.dim()), Some(q_tilde_n_by_l_actual.dim()), None, Some(&q_tilde_n_by_l_actual.view()));
            }
            #[cfg(not(feature = "enable-eigensnp-diagnostics"))]
            push_diag_fn(collector_for_push_fn, format!("PowerIter{}_Qtilde_PostQR", iter_idx+1), Some(iter_idx+1), Some(q_tilde_candidate.dim()), Some(q_tilde_n_by_l_actual.dim()), None, Some(&q_tilde_n_by_l_actual.view()));

            if q_tilde_n_by_l_actual.ncols() == 0 {
                q_basis_m_by_l_actual = Array2::zeros((q_basis_m_by_l_actual.nrows(),0));
                trace!("RSVD Power Iteration {}: Q_tilde became empty after QR.", iter_idx + 1);
                break;
            }

            // Q_basis_candidate = A * Q_tilde (M x N) * (N x L_actual_tilde) -> (M x L_actual_tilde)
            let q_basis_candidate_next = Self::dot_product_mixed_precision_f32_f64acc(matrix_features_by_samples, &q_tilde_n_by_l_actual.view())?;
            #[cfg(feature = "enable-eigensnp-diagnostics")]
            if let Some(ref mut actual_collector) = diagnostics_collector_vec {
                push_diag_fn(actual_collector, format!("PowerIter{}_Ynext_PreQR", iter_idx+1), Some(iter_idx+1), Some(q_tilde_n_by_l_actual.dim()), Some(q_basis_candidate_next.dim()), Some(&q_basis_candidate_next.view()), None);
            }
            #[cfg(not(feature = "enable-eigensnp-diagnostics"))]
            push_diag_fn(collector_for_push_fn, format!("PowerIter{}_Ynext_PreQR", iter_idx+1), Some(iter_idx+1), Some(q_tilde_n_by_l_actual.dim()), Some(q_basis_candidate_next.dim()), Some(&q_basis_candidate_next.view()), None);

            if q_basis_candidate_next.ncols() == 0 {
                 q_basis_m_by_l_actual = Array2::zeros((q_basis_m_by_l_actual.nrows(),0));
                 trace!("RSVD Power Iteration {}: Q_basis_candidate_next became empty.", iter_idx + 1);
                 break;
            }
            // Q_basis = orth(Q_basis_candidate_next) (M x L_actual_final_iter)
            q_basis_m_by_l_actual = backend.qr_q_factor(&q_basis_candidate_next)
                .map_err(|e_qr| Box::new(std::io::Error::new(std::io::ErrorKind::Other, format!("QR for Q_basis in power iteration {} failed: {}", iter_idx + 1, e_qr))) as ThreadSafeStdError)?;
            #[cfg(feature = "enable-eigensnp-diagnostics")]
            if let Some(ref mut actual_collector) = diagnostics_collector_vec {
                push_diag_fn(actual_collector, format!("PowerIter{}_Qnext_PostQR", iter_idx+1), Some(iter_idx+1), Some(q_basis_candidate_next.dim()), Some(q_basis_m_by_l_actual.dim()), None, Some(&q_basis_m_by_l_actual.view()));
            }
            #[cfg(not(feature = "enable-eigensnp-diagnostics"))]
            push_diag_fn(collector_for_push_fn, format!("PowerIter{}_Qnext_PostQR", iter_idx+1), Some(iter_idx+1), Some(q_basis_candidate_next.dim()), Some(q_basis_m_by_l_actual.dim()), None, Some(&q_basis_m_by_l_actual.view()));
        }
        
        if q_basis_m_by_l_actual.ncols() == 0 {
            warn!("RSVD: Refined Q_basis has zero columns after power iterations. Target_K={}", num_components_target_k);
            let u_res = if request_u_components { Some(Array2::zeros((num_features_m, 0))) } else { None };
            let s_res = if request_s_components { Some(Array1::zeros(0)) } else { None };
            let v_res = if request_v_components { Some(Array2::zeros((num_samples_n, 0))) } else { None };
            return Ok((u_res, s_res, v_res));
        }
        
        // B = Q_basis.T * A (L_actual x M) * (M x N) -> (L_actual x N)
        let projected_b_l_actual_by_n = Self::dot_product_at_b_mixed_precision(&q_basis_m_by_l_actual.view(), matrix_features_by_samples)?;
        #[cfg(feature = "enable-eigensnp-diagnostics")]
        if let Some(ref mut actual_collector) = diagnostics_collector_vec {
            push_diag_fn(actual_collector, "ProjectedB_PreSVD".to_string(), None, Some(q_basis_m_by_l_actual.dim()), Some(projected_b_l_actual_by_n.dim()), Some(&projected_b_l_actual_by_n.view()), None);
        }
        #[cfg(not(feature = "enable-eigensnp-diagnostics"))]
        push_diag_fn(collector_for_push_fn, "ProjectedB_PreSVD".to_string(), None, Some(q_basis_m_by_l_actual.dim()), Some(projected_b_l_actual_by_n.dim()), Some(&projected_b_l_actual_by_n.view()), None);
        
        // SVD of B: B = U_B * S_B * V_B.T
        // U_B is L_actual x rank_b
        // S_B is rank_b
        // V_B.T is rank_b x N
        let compute_u_for_b = request_u_components; // U_A = Q_basis * U_B, so U_B is needed if U_A is.
        let compute_v_for_b = request_v_components; // V_A = V_B, so V_B (from V_B.T) is needed if V_A is.

        use crate::linalg_backends::SVDOutput; // Ensure this type is available or use its definition

        let svd_result_b = backend.svd_into(projected_b_l_actual_by_n.clone().into_owned(), compute_u_for_b, compute_v_for_b);
    
        let svd_output_b = match svd_result_b {
            Ok(output) => output,
            Err(e_svd) => {
                // Check if the error message string contains typical ndarray-linalg error indicators
                // This is a bit heuristic as we don't have the exact error type here easily.
                let error_string = format!("{}", e_svd);
                if error_string.contains("LinalgError") || error_string.contains("NonConverged") || error_string.contains("IllegalParameter") {
                    warn!(
                        "RSVD: SVD of projected matrix B failed (likely due to low rank or numerical issues): {}. Proceeding with 0 components from this SVD.",
                        e_svd
                    );
                    // Create an empty SvdOutput structure
                    SVDOutput {
                        u: if compute_u_for_b { Some(Array2::zeros((q_basis_m_by_l_actual.ncols(), 0))) } else { None },
                        s: Array1::<f32>::zeros(0), // Assuming f32 context, A::Real would be f32
                        vt: if compute_v_for_b { Some(Array2::zeros((0, matrix_features_by_samples.ncols()))) } else { None },
                    }
                } else {
                    // If it's some other error, propagate it
                    return Err(Box::new(std::io::Error::new(
                        std::io::ErrorKind::Other,
                        format!("SVD of projected matrix B failed in RSVD: {}", e_svd),
                    )) as ThreadSafeStdError);
                }
            }
        };

        #[cfg(feature = "enable-eigensnp-diagnostics")]
        {
            if let Some(ref mut dc_vec) = diagnostics_collector_vec { // Changed to use diagnostics_collector_vec and ref mut
                // dc_vec is now &mut Vec<RsvdStepDetail>
                let mut detail_svd = RsvdStepDetail::default();
                detail_svd.step_name = "SVD_of_B".to_string();
                if let Some(u_b) = svd_output_b.u.as_ref() { 
                    detail_svd.notes.push_str(&format!("U_B dims: {:?}; ", u_b.dim()));
                    // Could add more detailed metrics for U_B if needed
                }
                detail_svd.num_singular_values = Some(svd_output_b.s.len());
                detail_svd.singular_values_sample = sample_singular_values(&svd_output_b.s.view(), 10).map(|v_f32| v_f32.iter().map(|&x| x as f64).collect()); // Store as f64
                if let Some(vt_b) = svd_output_b.vt.as_ref() {
                     detail_svd.notes.push_str(&format!("Vt_B dims: {:?}; ", vt_b.dim()));
                }

                // SVD Reconstruction Error for B = U_B S_B Vt_B
                // Need original B (projected_b_l_actual_by_n), U_B, S_B, Vt_B
                if let (Some(u_b_val), Some(vt_b_val)) = (svd_output_b.u.as_ref(), svd_output_b.vt.as_ref()) {
                     if !projected_b_l_actual_by_n.is_empty() && !u_b_val.is_empty() && !svd_output_b.s.is_empty() && !vt_b_val.is_empty() {
                        let reconstruction_error = compute_svd_reconstruction_error_f32(
                            &projected_b_l_actual_by_n.view(),
                            &u_b_val.view(),
                            &svd_output_b.s.view(),
                            &vt_b_val.view()
                        );
                        detail_svd.svd_reconstruction_error_rel = reconstruction_error;
                        // Could also compute absolute error if needed.
                    }
                }
                dc_vec.push(detail_svd);
            }
        }
        
        let mut u_a_approx_opt: Option<Array2<f32>> = None;
        let mut s_a_approx_opt: Option<Array1<f32>> = None;
        let mut v_a_approx_opt: Option<Array2<f32>> = None;

        let effective_rank_b = svd_output_b.s.len(); // Corrected: svd_output_b.s is Array1<f32>
        let num_k_to_return = num_components_target_k.min(effective_rank_b);

        // This replaces the block from 'if request_s_components {' down to its closing brace.
        if request_s_components {
            // svd_output_b.s is Array1<f32>.
            // num_k_to_return was calculated earlier and is the number of components the user wants.
            // effective_rank_b is svd_output_b.s.len(), the actual number of singular values from SVD.
            
            let actual_k_to_slice = std::cmp::min(num_k_to_return, effective_rank_b);

            if actual_k_to_slice == 0 {
                s_a_approx_opt = Some(Array1::zeros(0));
            } else {
                // Slice svd_output_b.s to get the top 'actual_k_to_slice' singular values.
                // The s! macro is appropriate for slicing ndarray::Array1.
                s_a_approx_opt = Some(svd_output_b.s.slice(s![0..actual_k_to_slice]).to_owned());
            }
        }

        if request_u_components {
            if let Some(u_b_l_actual_by_rank_b) = svd_output_b.u {
                if u_b_l_actual_by_rank_b.ncols() > 0 && q_basis_m_by_l_actual.ncols() > 0 {
                    // U_A = Q_basis * U_B (M x L_actual) * (L_actual x rank_b) -> M x rank_b
                    let u_a_approx_m_by_rank_b = q_basis_m_by_l_actual.dot(&u_b_l_actual_by_rank_b);
                    let u_a_final = u_a_approx_m_by_rank_b.slice_axis(Axis(1), ndarray::Slice::from(0..num_k_to_return)).to_owned();
                    #[cfg(feature = "enable-eigensnp-diagnostics")]
                    if let Some(ref mut actual_collector) = diagnostics_collector_vec {
                        push_diag_fn(actual_collector, "Final_U_A".to_string(), None, Some(u_a_approx_m_by_rank_b.dim()), Some(u_a_final.dim()), Some(&u_a_final.view()), Some(&u_a_final.view()));
                    }
                    #[cfg(not(feature = "enable-eigensnp-diagnostics"))]
                    push_diag_fn(collector_for_push_fn, "Final_U_A".to_string(), None, Some(u_a_approx_m_by_rank_b.dim()), Some(u_a_final.dim()), Some(&u_a_final.view()), Some(&u_a_final.view())); 
                    u_a_approx_opt = Some(u_a_final);
                } else {
                     u_a_approx_opt = Some(Array2::zeros((num_features_m, 0)));   
                }
            } else {
                u_a_approx_opt = Some(Array2::zeros((num_features_m, 0)));
            }
        }

        if request_v_components {
            if let Some(v_b_t_rank_b_by_n) = svd_output_b.vt {
                if v_b_t_rank_b_by_n.nrows() > 0 { // effectively checks rank_b > 0
                    // V_A = V_B. V_B is (N x rank_b). We have V_B.T (rank_b x N)
                    let v_a_approx_n_by_rank_b = v_b_t_rank_b_by_n.t().into_owned();
                    let v_a_final = v_a_approx_n_by_rank_b.slice_axis(Axis(1), ndarray::Slice::from(0..num_k_to_return)).to_owned();
                    #[cfg(feature = "enable-eigensnp-diagnostics")]
                    if let Some(ref mut actual_collector) = diagnostics_collector_vec {
                        push_diag_fn(actual_collector, "Final_V_A".to_string(), None, Some(v_a_approx_n_by_rank_b.dim()), Some(v_a_final.dim()), Some(&v_a_final.view()), Some(&v_a_final.view()));
                    }
                    #[cfg(not(feature = "enable-eigensnp-diagnostics"))]
                    push_diag_fn(collector_for_push_fn, "Final_V_A".to_string(), None, Some(v_a_approx_n_by_rank_b.dim()), Some(v_a_final.dim()), Some(&v_a_final.view()), Some(&v_a_final.view())); 
                    v_a_approx_opt = Some(v_a_final);
                } else {
                    v_a_approx_opt = Some(Array2::zeros((num_samples_n, 0)));
                }
            } else {
                 v_a_approx_opt = Some(Array2::zeros((num_samples_n, 0)));
            }
        }
        
        trace!(
            "RSVD internal successfully computed components. U_shape={:?}, S_len={}, V_shape={:?}",
            u_a_approx_opt.as_ref().map(|m| m.dim()),
            s_a_approx_opt.as_ref().map_or(0, |s| s.len()),
            v_a_approx_opt.as_ref().map(|m| m.dim())
        );
        Ok((u_a_approx_opt, s_a_approx_opt, v_a_approx_opt))
    }

    /// Performs matrix multiplication of two f32 matrices (A * B) using f64 accumulation
    /// for each element of the resulting f32 matrix.
    /// A (a_matrix_view): M x P
    /// B (b_matrix_view): P x K
    /// Result: M x K
    fn dot_product_mixed_precision_f32_f64acc(
        a_matrix_view: &ArrayView2<f32>,
        b_matrix_view: &ArrayView2<f32>,
    ) -> Result<Array2<f32>, ThreadSafeStdError> {
        let m_dim = a_matrix_view.nrows();
        let p_common_dim_a = a_matrix_view.ncols();
        let p_common_dim_b = b_matrix_view.nrows();
        let k_dim = b_matrix_view.ncols();

        const LANES: usize = 8; // Define LANES constant

        if p_common_dim_a != p_common_dim_b {
            return Err(Box::new(std::io::Error::new(
                std::io::ErrorKind::InvalidInput,
                format!(
                    "Dimension mismatch for mixed-precision dot product: A.ncols ({}) != B.nrows ({}).",
                    p_common_dim_a, p_common_dim_b
                ),
            )) as ThreadSafeStdError);
        }

        if m_dim == 0 || p_common_dim_a == 0 || k_dim == 0 {
            return Ok(Array2::<f32>::zeros((m_dim, k_dim)));
        }
        
        let mut result_matrix_f32 = Array2::<f32>::zeros((m_dim, k_dim));

        result_matrix_f32
            .axis_iter_mut(Axis(0))
            .into_par_iter()
            .enumerate()
            .for_each(|(i_row_idx, mut output_row_view)| {
                let a_row_i = a_matrix_view.row(i_row_idx);
                let a_row_slice = a_row_i.to_slice().expect("Failed to slice a_row_i, data might not be contiguous or in standard layout.");

                for j_col_idx in 0..k_dim {
                    let mut accumulator_f64: f64 = 0.0;
                    let b_column_j = b_matrix_view.column(j_col_idx); // Obtain the column view for B
                    // b_column_slice is removed.

                    let num_simd_chunks = p_common_dim_a / LANES;
                    let mut simd_f32_partial_sum = Simd::splat(0.0f32); // Ensure f32 type for splat

                    for chunk_idx in 0..num_simd_chunks {
                        let offset = chunk_idx * LANES;
                        let a_simd = Simd::from_slice(&a_row_slice[offset..offset + LANES]);

                        let mut b_temp_array = [0.0f32; LANES];
                        for lane_idx in 0..LANES {
                            b_temp_array[lane_idx] = b_column_j[offset + lane_idx];
                        }
                        let b_simd = Simd::from_array(b_temp_array);

                        simd_f32_partial_sum += a_simd * b_simd;
                    }
                    accumulator_f64 += simd_f32_partial_sum.reduce_sum() as f64;

                    for p_idx in (num_simd_chunks * LANES)..p_common_dim_a {
                        // Use a_row_slice for A, and b_column_j (the view) for B
                        accumulator_f64 += (a_row_slice[p_idx] as f64) * (b_column_j[p_idx] as f64);
                    }
                    output_row_view[j_col_idx] = accumulator_f64 as f32;
                }
            });
            
        Ok(result_matrix_f32)
    }
}<|MERGE_RESOLUTION|>--- conflicted
+++ resolved
@@ -6,10 +6,7 @@
 // use crate::linalg_backend_dispatch::LinAlgBackendProvider; // Now part of linalg_backends
 use rayon::prelude::*;
 use std::simd::Simd;
-<<<<<<< HEAD
 use std::simd::SimdFloat;
-=======
->>>>>>> 3f10abe8
 use std::error::Error;
 use log::{info, debug, trace, warn};
 use rand::SeedableRng;
@@ -285,7 +282,7 @@
             // Get initial slice for reading
             let row_data_slice: &[f32] = feature_row.as_slice().expect("Feature row must be contiguous for read-only operations");
             let num_elements_in_row = row_data_slice.len();
-
+            
             if num_elements_in_row == 0 { // Should not happen if num_samples > 0, but good practice
                 return;
             }
@@ -338,7 +335,7 @@
             let std_dev_f32 = std_dev_f64 as f32;
 
             // --- SIMD Scaling / Fill (operates on row_data_mut_slice) ---
-            if std_dev_f32.abs() > 1e-7 {
+            if std_dev_f32.abs() > 1e-7 { 
                 let inv_std_dev_val = 1.0 / std_dev_f32;
                 let inv_std_dev_simd = Simd::splat(inv_std_dev_val);
                 for chunk_idx in 0..num_simd_chunks {
@@ -1517,41 +1514,41 @@
         let mut result_n_x_kqr_f32 = Array2::<f32>::zeros((n_samples, k_qr));
 
         result_n_x_kqr_f32
-            .axis_iter_mut(Axis(0))
+            .axis_iter_mut(Axis(0)) 
             .into_par_iter()
-            .enumerate()
+            .enumerate() 
             .for_each(|(i_sample_idx, mut output_row_f32_view)| {
                 let a_col_i_view = matrix_a_dstrip_x_n.column(i_sample_idx);
                 // Slices are no longer obtained here. Loading is done manually into arrays.
 
-                for k_comp_idx in 0..k_qr {
+                for k_comp_idx in 0..k_qr { 
                     let mut accumulator_f64: f64 = 0.0;
                     let b_col_k_view = matrix_b_dstrip_x_kqr.column(k_comp_idx);
                     // Slice for b_col_k_view is also removed.
-
+                    
                     let num_simd_chunks = d_strip / LANES;
                     let mut simd_f32_partial_sum = Simd::splat(0.0f32);
 
                     for chunk_idx in 0..num_simd_chunks {
                         let offset = chunk_idx * LANES;
-
+                        
                         let mut a_temp_array = [0.0f32; LANES];
                         for lane_idx in 0..LANES {
                             a_temp_array[lane_idx] = a_col_i_view[offset + lane_idx];
                         }
                         let a_simd = Simd::from_array(a_temp_array);
-
+                        
                         let mut b_temp_array = [0.0f32; LANES];
                         for lane_idx in 0..LANES {
                             b_temp_array[lane_idx] = b_col_k_view[offset + lane_idx];
                         }
                         let b_simd = Simd::from_array(b_temp_array);
-
+                        
                         simd_f32_partial_sum += a_simd * b_simd;
                     }
                     accumulator_f64 += simd_f32_partial_sum.reduce_sum() as f64;
 
-                    for d_snp_idx in (num_simd_chunks * LANES)..d_strip {
+                    for d_snp_idx in (num_simd_chunks * LANES)..d_strip { 
                         accumulator_f64 += (a_col_i_view[d_snp_idx] as f64) * (b_col_k_view[d_snp_idx] as f64);
                     }
                     output_row_f32_view[k_comp_idx] = accumulator_f64 as f32;
@@ -2409,13 +2406,13 @@
                     for chunk_idx in 0..num_simd_chunks {
                         let offset = chunk_idx * LANES;
                         let a_simd = Simd::from_slice(&a_row_slice[offset..offset + LANES]);
-
+                        
                         let mut b_temp_array = [0.0f32; LANES];
                         for lane_idx in 0..LANES {
                             b_temp_array[lane_idx] = b_column_j[offset + lane_idx];
                         }
                         let b_simd = Simd::from_array(b_temp_array);
-
+                        
                         simd_f32_partial_sum += a_simd * b_simd;
                     }
                     accumulator_f64 += simd_f32_partial_sum.reduce_sum() as f64;
