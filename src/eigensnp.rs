--- conflicted
+++ resolved
@@ -1000,7 +1000,6 @@
         let mut s_a_approx_opt: Option<Array1<f32>> = None;
         let mut v_a_approx_opt: Option<Array2<f32>> = None;
 
-<<<<<<< HEAD
         let effective_rank_b = svd_output_b.s.len(); // Corrected: svd_output_b.s is Array1<f32>
         let num_k_to_return = num_components_target_k.min(effective_rank_b);
 
@@ -1018,17 +1017,6 @@
                 // Slice svd_output_b.s to get the top 'actual_k_to_slice' singular values.
                 // The s! macro is appropriate for slicing ndarray::Array1.
                 s_a_approx_opt = Some(svd_output_b.s.slice(s![0..actual_k_to_slice]).to_owned());
-=======
-        let effective_rank_b = svd_output_b.s.as_ref().map_or(0, |s_vals| s_vals.len());
-        let num_k_to_return = num_components_target_k.min(effective_rank_b);
-
-        if request_s_components {
-            if let Some(s_b_values) = svd_output_b.s {
-                s_a_approx_opt = Some(s_b_values.slice(s![0..num_k_to_return]).to_owned());
-            } else {
-                // Should not happen if svd_into succeeds and effective_rank_b > 0, but handle defensively
-                s_a_approx_opt = Some(Array1::zeros(0));
->>>>>>> ad08606f
             }
         }
 
@@ -1037,11 +1025,7 @@
                 if u_b_l_actual_by_rank_b.ncols() > 0 && q_basis_m_by_l_actual.ncols() > 0 {
                     // U_A = Q_basis * U_B (M x L_actual) * (L_actual x rank_b) -> M x rank_b
                     let u_a_approx_m_by_rank_b = q_basis_m_by_l_actual.dot(&u_b_l_actual_by_rank_b);
-<<<<<<< HEAD
                     u_a_approx_opt = Some(u_a_approx_m_by_rank_b.slice_axis(Axis(1), ndarray::Slice::from(0..num_k_to_return)).to_owned());
-=======
-                    u_a_approx_opt = Some(u_a_approx_m_by_rank_b.slice_axis(Axis(1), s![0..num_k_to_return]).to_owned());
->>>>>>> ad08606f
                 } else {
                      u_a_approx_opt = Some(Array2::zeros((num_features_m, 0)));   
                 }
@@ -1055,11 +1039,7 @@
                 if v_b_t_rank_b_by_n.nrows() > 0 { // effectively checks rank_b > 0
                     // V_A = V_B. V_B is (N x rank_b). We have V_B.T (rank_b x N)
                     let v_a_approx_n_by_rank_b = v_b_t_rank_b_by_n.t().into_owned();
-<<<<<<< HEAD
                     v_a_approx_opt = Some(v_a_approx_n_by_rank_b.slice_axis(Axis(1), ndarray::Slice::from(0..num_k_to_return)).to_owned());
-=======
-                    v_a_approx_opt = Some(v_a_approx_n_by_rank_b.slice_axis(Axis(1), s![0..num_k_to_return]).to_owned());
->>>>>>> ad08606f
                 } else {
                     v_a_approx_opt = Some(Array2::zeros((num_samples_n, 0)));
                 }
