name: Rust CI

concurrency:
  group: ${{ github.workflow }}-${{ github.ref }}
  cancel-in-progress: true

on:
  push:
    branches: [main]
    if: "!contains(github.event.head_commit.message, 'Merge pull request #')"
  pull_request:
    branches: [main]
    types: [opened, synchronize, reopened]

env:
  CARGO_TERM_COLOR: always

permissions:
  contents: read
  issues: write

jobs:
  test:
    runs-on: ubuntu-latest
    strategy:
      fail-fast: false
      matrix:
        backend: [openblas, openblas-system, mkl, faer]
        include:
          - backend: openblas
            feature: backend_openblas
            rustflags: ""
          - backend: openblas-system
            feature: backend_openblas_system
            rustflags: ""
          - backend: mkl
            feature: backend_mkl
            rustflags: "-L/opt/intel/oneapi/mkl/latest/lib/intel64"
          - backend: faer # This name is just a label for the matrix row
            feature: "faer_links_ndarray_static_openblas"
            rustflags: ""
          - backend: openblas-diag # New entry for diagnostic tests
            feature: "backend_openblas,enable-eigensnp-diagnostics"
            rustflags: ""

    steps:
      - uses: actions/checkout@v4

      - name: Install Rust
        uses: dtolnay/rust-toolchain@nightly
        with:
          components: rustfmt, clippy

      - name: Set up Python
        uses: actions/setup-python@v5
        with:
          python-version: "3.13"

      - name: Cache pip dependencies
        uses: actions/cache@v4
        with:
          path: ~/.local/lib/python${{ steps.setup-python.outputs.python-version }}/site-packages
          key: ${{ runner.os }}-pip-installed-packages-${{ steps.setup-python.outputs.python-version }}-${{ hashFiles('**/rust.yml') }}
          restore-keys: |
            ${{ runner.os }}-pip-installed-packages-${{ steps.setup-python.outputs.python-version }}-

      - name: Install Python dependencies
        run: |
          python -m pip install --upgrade pip
          pip install numpy scikit-learn scipy pandas matplotlib seaborn

      - name: Cache gfortran apt package
        uses: actions/cache@v4
        id: cache-gfortran
        if: matrix.backend == 'openblas' || matrix.backend == 'openblas-system' || matrix.backend == 'faer' # Only run this step if gfortran is needed
        with:
          path: |
            /var/cache/apt/archives
            /var/lib/apt/lists
          key: ${{ runner.os }}-apt-gfortran-key-gfortran-v1
          restore-keys: |
            ${{ runner.os }}-apt-gfortran-key-gfortran-v1

      - name: Install Fortran compiler
        if: matrix.backend == 'openblas' || matrix.backend == 'openblas-system' || matrix.backend == 'faer'
        run: |
          if [[ "${{ steps.cache-gfortran.outputs.cache-hit }}" != 'true' ]]; then
            sudo apt-get update -qq
          fi
          sudo apt-get install -y gfortran

      - name: Install system OpenBLAS
        if: matrix.backend == 'openblas-system'
        run: |
          sudo apt-get update -qq
          sudo apt-get install -y libopenblas-dev

      - name: Cache MKL apt packages
        uses: actions/cache@v4
        id: cache-mkl-apt
        if: matrix.backend == 'mkl'
        with:
          path: |
            /var/cache/apt/archives
            /var/lib/apt/lists
          key: ${{ runner.os }}-apt-mkl-key-v2-${{ hashFiles('.github/workflows/rust.yml') }}
          restore-keys: |
            ${{ runner.os }}-apt-mkl-key-v2-

      - name: Setup Intel MKL Repository
        if: matrix.backend == 'mkl'
        run: |
          wget -qO- https://apt.repos.intel.com/intel-gpg-keys/GPG-PUB-KEY-INTEL-SW-PRODUCTS.PUB | 
            sudo gpg --dearmor --output /usr/share/keyrings/intel-archive-keyring.gpg
          echo "deb [signed-by=/usr/share/keyrings/intel-archive-keyring.gpg] https://apt.repos.intel.com/oneapi all main" | 
            sudo tee /etc/apt/sources.list.d/oneAPI.list

      - name: Install Intel MKL
        if: matrix.backend == 'mkl'
        run: |
          if [[ "${{ steps.cache-mkl-apt.outputs.cache-hit }}" != 'true' ]]; then
            echo "MKL installation cache MISS. Installing MKL via apt..."
            # apt-get update is needed here because "Setup Intel MKL Repository" (which runs before this)
            # adds a new repository, and apt needs to be aware of its contents.
            sudo apt-get update -qq 
            sudo apt-get install -y intel-oneapi-mkl-devel
          else
            echo "MKL installation cache HIT. Skipping apt install."
          fi
          # These environment variables must always be set for MKL builds.
          echo "Setting MKL environment variables."
          echo "MKL_ROOT=/opt/intel/oneapi/mkl/latest" >> "$GITHUB_ENV"
          echo "LD_LIBRARY_PATH=/opt/intel/oneapi/mkl/latest/lib/intel64${LD_LIBRARY_PATH:+:$LD_LIBRARY_PATH}" >> "$GITHUB_ENV"

      - name: Cache Cargo global directories (registry, git DBs)
        uses: actions/cache@v4
        id: cache-cargo-global
        with:
          path: |
            ~/.cargo/registry
            ~/.cargo/git
          key: ${{ runner.os }}-cargo-global-${{ hashFiles('**/Cargo.lock') }}
          restore-keys: |
            ${{ runner.os }}-cargo-global-

      - name: Cache Cargo build artifacts (target directory)
        uses: actions/cache@v4
        id: cache-cargo-target
        with:
          path: target
          key: ${{ runner.os }}-cargo-target-deps-${{ matrix.backend }}-${{ hashFiles('**/Cargo.lock') }}-${{ hashFiles('**/Cargo.toml') }}
          restore-keys: |
            ${{ runner.os }}-cargo-target-deps-${{ matrix.backend }}-${{ hashFiles('**/Cargo.lock') }}-${{ hashFiles('**/Cargo.toml') }}
            ${{ runner.os }}-cargo-target-deps-${{ matrix.backend }}-${{ hashFiles('**/Cargo.lock') }}-
            ${{ runner.os }}-cargo-target-deps-${{ matrix.backend }}-

      - name: Build
        id: build_step
        run: |
          if [[ "${{ matrix.feature }}" == "backend_openblas" ]] || [[ "${{ matrix.feature }}" == "backend_openblas,enable-eigensnp-diagnostics" ]]; then
            cargo build --release --features ${{ matrix.feature }}
          else
            cargo build --release --no-default-features --features ${{ matrix.feature }}
          fi
        env:
          RUSTFLAGS: ${{ matrix.rustflags }}

      - name: Mark build failure
        if: steps.build_step.outcome == 'failure'
        run: |
          mkdir -p /home/runner/work/_temp/build_failure_flags
          touch /home/runner/work/_temp/build_failure_flags/build_failed_${{ matrix.backend }}.flag
      - name: Upload build failure flag
        if: steps.build_step.outcome == 'failure'
        uses: actions/upload-artifact@v4
        with:
          name: build-failure-flag-${{ matrix.backend }}
          path: /home/runner/work/_temp/build_failure_flags/build_failed_${{ matrix.backend }}.flag
          retention-days: 1

      - name: Run core test suite
        run: |
          set -euo pipefail

          FEATURE="${MATRIX_FEATURE}"
          if [[ "$FEATURE" == "backend_openblas" ]] || [[ "$FEATURE" == "backend_openblas,enable-eigensnp-diagnostics" ]]; then
            FEATURE_ARGS=(--features "$FEATURE")
          else
            FEATURE_ARGS=(--no-default-features --features "$FEATURE")
          fi

          echo "Running cargo test for library, binary, and example targets"
          cargo test "${FEATURE_ARGS[@]}" --lib --bins --examples

<<<<<<< HEAD
=======
          echo "Running documentation tests"
          cargo test "${FEATURE_ARGS[@]}" --doc

>>>>>>> 1b60d0e9
          echo "Discovering non-eigensnp integration tests"
          readarray -t NON_EIGENSNP_TESTS < <(find tests -maxdepth 1 -type f -name '*.rs' ! -name 'eigensnp*.rs' -exec basename {} .rs \; | sort)

          if (( ${#NON_EIGENSNP_TESTS[@]} == 0 )); then
            echo "No non-eigensnp integration tests detected"
<<<<<<< HEAD
          else
            for test_target in "${NON_EIGENSNP_TESTS[@]}"; do
              echo "Running integration test target: ${test_target}"
              cargo test "${FEATURE_ARGS[@]}" --test "${test_target}"
            done
          fi
        env:
          RUSTFLAGS: ${{ matrix.rustflags }}
          RUST_BACKTRACE: 1
          MATRIX_FEATURE: ${{ matrix.feature }}

      - name: Run eigensnp test suite (non-blocking)
        run: |
          set -euo pipefail

          FEATURE="${MATRIX_FEATURE}"
          if [[ "$FEATURE" == "backend_openblas" ]] || [[ "$FEATURE" == "backend_openblas,enable-eigensnp-diagnostics" ]]; then
            FEATURE_ARGS=(--features "$FEATURE")
          else
=======
          else
            for test_target in "${NON_EIGENSNP_TESTS[@]}"; do
              echo "Running integration test target: ${test_target}"
              cargo test "${FEATURE_ARGS[@]}" --test "${test_target}"
            done
          fi
        env:
          RUSTFLAGS: ${{ matrix.rustflags }}
          RUST_BACKTRACE: 1
          MATRIX_FEATURE: ${{ matrix.feature }}

      - name: Run eigensnp test suite (non-blocking)
        run: |
          set -euo pipefail

          FEATURE="${MATRIX_FEATURE}"
          if [[ "$FEATURE" == "backend_openblas" ]] || [[ "$FEATURE" == "backend_openblas,enable-eigensnp-diagnostics" ]]; then
            FEATURE_ARGS=(--features "$FEATURE")
          else
>>>>>>> 1b60d0e9
            FEATURE_ARGS=(--no-default-features --features "$FEATURE")
          fi

          echo "Discovering eigensnp-specific integration tests"
          readarray -t EIGENSNP_TESTS < <(find tests -maxdepth 1 -type f -name 'eigensnp*.rs' -exec basename {} .rs \; | sort)

          if (( ${#EIGENSNP_TESTS[@]} == 0 )); then
            echo "No eigensnp integration tests detected"
            exit 0
          fi

          declare -a FAILED_TESTS=()
          for test_target in "${EIGENSNP_TESTS[@]}"; do
            echo "Running eigensnp integration test target: ${test_target}"
            if ! cargo test "${FEATURE_ARGS[@]}" --test "${test_target}"; then
              echo "::warning::Eigensnp integration test '${test_target}' failed (permitted)."
              FAILED_TESTS+=("${test_target}")
            fi
          done

          if (( ${#FAILED_TESTS[@]} > 0 )); then
            echo "::warning::The following eigensnp test targets failed but will not block CI: ${FAILED_TESTS[*]}"
          fi
        env:
          RUSTFLAGS: ${{ matrix.rustflags }}
          RUST_BACKTRACE: 1
          MATRIX_FEATURE: ${{ matrix.feature }}

      - name: Verify contents of target/test_artifacts before upload
        if: always() # Run even if prior steps failed, to see what's there
        run: |
          echo "Listing target/test_artifacts directory for ${{ matrix.backend }}:"
          if [ -d "target/test_artifacts/" ]; then
            ls -R target/test_artifacts/
          else
            echo "target/test_artifacts/ directory does not exist"
            mkdir -p target/test_artifacts/
            echo "Created empty target/test_artifacts/ directory"
          fi
          echo "-----------------------------------------"
          echo "Searching for eigensnp_summary_results.tsv in target/test_artifacts for ${{ matrix.backend }}:"
          find target/test_artifacts/ -name "eigensnp_summary_results.tsv" -print || echo "No eigensnp_summary_results.tsv files found"
          echo "-----------------------------------------"

      - name: Upload eigensnp test summary
        uses: actions/upload-artifact@v4
        if: always()
        with:
          name: eigensnp-test-artifacts-${{ matrix.backend }}
          path: target/test_artifacts/
          retention-days: 7 # Optional: Keep for 7 days

      - name: Benchmark
        run: |
          if [[ "${{ matrix.feature }}" == "backend_openblas" ]] || [[ "${{ matrix.feature }}" == "backend_openblas,enable-eigensnp-diagnostics" ]]; then
            cargo bench --features ${{ matrix.feature }},jemalloc
          else
            cargo bench --no-default-features --features ${{ matrix.feature }},jemalloc
          fi
        env:
          RUSTFLAGS: ${{ matrix.rustflags }}
          RUST_BACKTRACE: 1

      - name: Upload Raw Benchmark Results
        if: success()
        uses: actions/upload-artifact@v4
        with:
          name: raw-benchmark-results-${{ matrix.backend }}.tsv
          path: benchmark_raw_results.tsv

      - name: Generate failure report
        if: steps.build_step.outcome == 'failure'
        run: |
          echo ">>> Generate failure report step triggered for ${{ matrix.backend }}."
          set -e
          cargo install getdoc --locked
          getdoc --features ${{ matrix.feature }}
          echo "DEBUG: Checking for report.md after getdoc:"
          ls -al report.md || echo "report.md not found"
          mv report.md failure-report-${{ matrix.backend }}.md
          echo "DEBUG: Checking for failure-report-${{ matrix.backend }}.md after mv:"
          ls -al failure-report-${{ matrix.backend }}.md || echo "failure-report-${{ matrix.backend }}.md not found"

      - name: Upload failure report
        if: steps.build_step.outcome == 'failure'
        uses: actions/upload-artifact@v4
        with:
          name: failure-report-${{ matrix.backend }}
          path: failure-report-${{ matrix.backend }}.md

  consolidate-failures:
    if: always() # Changed: Job now runs always, decision logic is in steps
    needs: test
    runs-on: ubuntu-latest
    steps:
      - name: Download build failure flags
        uses: actions/download-artifact@v4
        id: download-build-flags
        with:
          pattern: build-failure-flag-*
          path: /home/runner/work/_temp/build-failure-flags
          # merge-multiple is true by default for patterns
        continue-on-error: true # Important: don't fail if no flags are found

      - name: List downloaded build flags
        run: |
          mkdir -p /home/runner/work/_temp/build-failure-flags
          echo "Listing contents of /home/runner/work/_temp/build-failure-flags after download:"
          ls -R /home/runner/work/_temp/build-failure-flags
          echo "Looking for *.flag files specifically:"
          find /home/runner/work/_temp/build-failure-flags -type f -name '*.flag' -print || echo "No .flag files found by find"

      - name: Check if any build failure occurred
        id: check-build-failure
        run: |
          mkdir -p /home/runner/work/_temp/build-failure-flags
          if [[ -n "$(find /home/runner/work/_temp/build-failure-flags -type f -name 'build_failed_*.flag' -print -quit)" ]]; then
            echo "Build failure detected."
            echo "BUILD_FAILED=true" >> $GITHUB_OUTPUT
          else
            echo "No build failure detected."
            echo "BUILD_FAILED=false" >> $GITHUB_OUTPUT
          fi

      - name: Download failure reports
        uses: actions/download-artifact@v4
        with:
          pattern: failure-report-*
          path: reports
          merge-multiple: true

      - name: Consolidate reports
        if: steps.check-build-failure.outputs.BUILD_FAILED == 'true' # Changed: Conditioned on build failure
        run: |
          exec > consolidated-report.md
          cat << EOF
          # CI Failure Report
          
          **Run ID:** ${{ github.run_id }}
          **Commit:** ${{ github.sha }}
          **Branch:** ${{ github.ref_name }}
          **Timestamp:** $(date -u +"%Y-%m-%d %H:%M:%S UTC")
          
          EOF
          
          for report in reports/failure-report-*.md; do
            if [[ -f "$report" ]]; then
              backend=$(basename "$report" .md | sed 's/failure-report-//')
              cat << EOF
          
          ## Backend: ${backend}
          
          EOF
              cat "$report"
              echo -e "\n---\n"
            fi
          done

      - name: Upload consolidated report
        if: steps.check-build-failure.outputs.BUILD_FAILED == 'true' # Changed: Conditioned on build failure
        uses: actions/upload-artifact@v4
        with:
          name: consolidated-failure-report
          path: consolidated-report.md

      - name: Close stale issues
        if: github.event_name == 'push' && github.ref == 'refs/heads/main' # Unchanged: Retains original condition
        uses: actions/github-script@v7
        with:
          script: |
            const cutoff = new Date(Date.now() - 24 * 60 * 60 * 1000);
            const { data: issues } = await github.rest.issues.listForRepo({
              owner: context.repo.owner,
              repo: context.repo.repo,
              state: 'open',
              labels: 'ci-failure,automated',
            });
            
            for (const issue of issues) {
              if (new Date(issue.created_at) < cutoff && 
                  issue.title.includes('CI Failure Report')) {
                await github.rest.issues.update({
                  owner: context.repo.owner,
                  repo: context.repo.repo,
                  issue_number: issue.number,
                  state: 'closed'
                });
              }
            }

      - name: Create failure issue
        if: steps.check-build-failure.outputs.BUILD_FAILED == 'true' # Changed: Conditioned on build failure
        uses: peter-evans/create-issue-from-file@v5
        with:
          token: ${{ secrets.GITHUB_TOKEN }}
          title: "CI Failure Report - Run ${{ github.run_id }}"
          content-filepath: consolidated-report.md
          labels: ci-failure,automated

  analyze_benchmarks:
    runs-on: ubuntu-latest
    needs: test
    if: always() # 'test' job (all matrix legs) completed successfully
    steps:
      - name: Checkout repository
        uses: actions/checkout@v4

      - name: Set up Python
        uses: actions/setup-python@v5
        with:
          python-version: '3.13' # Matched version in 'test' job

      - name: Install Python dependencies
        run: |
          python -m pip install --upgrade pip
          pip install pandas matplotlib seaborn scipy numpy

      - name: Download benchmark TSV artifacts
        uses: actions/download-artifact@v4
        with:
          # Pattern to download all raw benchmark TSVs from different backends
          pattern: raw-benchmark-results-*.tsv 
          path: benches/benchmark_artifacts 
          merge-multiple: true # Explicitly add this line
          # 'merge-multiple' is true by default if 'name' is not given and 'pattern' is.
          # This should place all downloaded files into the 'path' directory.

      - name: Run benchmark analysis script
        run: python benches/analyze_benchmarks.py

      - name: Upload analysis results
        uses: actions/upload-artifact@v4
        with:
          name: consolidated-benchmark-analysis-results
          path: benches/output/ # Uploads the whole directory

  analyze_results:
    name: Analyze Test Results
    runs-on: ubuntu-latest
    needs: test # Ensures it runs after all matrix legs of the 'test' job
    if: always() # Run even if some test legs failed
    steps:
      - name: Checkout repository
        uses: actions/checkout@v4

      - name: Set up Python
        uses: actions/setup-python@v5
        with:
          python-version: "3.13" # Match the version in the 'test' job

      - name: Install analysis dependencies
        run: |
          python -m pip install --upgrade pip
          pip install pandas matplotlib seaborn scipy numpy tabulate # Dependencies for the analysis script

      - name: Download all test artifacts
        uses: actions/download-artifact@v4
        with:
          pattern: eigensnp-test-artifacts-* # Downloads all artifacts starting with this pattern
          path: artifacts/ # All downloaded artifacts will be in subdirectories under 'artifacts/'
                           # e.g., artifacts/eigensnp-test-artifacts-openblas/target/test_artifacts/...

      - name: List downloaded artifact structure
        run: |
          echo "Listing contents of artifacts/ directory:"
          ls -R artifacts/
          echo "-----------------------------------------"
          echo "Searching for eigensnp_summary_results.tsv files:"
          find artifacts/ -name "eigensnp_summary_results.tsv" -print
          echo "-----------------------------------------"
          echo "Searching for any .tsv files:"
          find artifacts/ -name "*.tsv" -print
          echo "-----------------------------------------"

      - name: Run analysis script
        run: |
          python tests/analyze_eigensnp_results.py --input-dir artifacts/ --output-dir analysis_output/

      - name: Upload analysis report
        uses: actions/upload-artifact@v4
        with:
          name: eigensnp-analysis-report
          path: analysis_output/
          retention-days: 7<|MERGE_RESOLUTION|>--- conflicted
+++ resolved
@@ -192,18 +192,14 @@
           echo "Running cargo test for library, binary, and example targets"
           cargo test "${FEATURE_ARGS[@]}" --lib --bins --examples
 
-<<<<<<< HEAD
-=======
           echo "Running documentation tests"
           cargo test "${FEATURE_ARGS[@]}" --doc
 
->>>>>>> 1b60d0e9
           echo "Discovering non-eigensnp integration tests"
           readarray -t NON_EIGENSNP_TESTS < <(find tests -maxdepth 1 -type f -name '*.rs' ! -name 'eigensnp*.rs' -exec basename {} .rs \; | sort)
 
           if (( ${#NON_EIGENSNP_TESTS[@]} == 0 )); then
             echo "No non-eigensnp integration tests detected"
-<<<<<<< HEAD
           else
             for test_target in "${NON_EIGENSNP_TESTS[@]}"; do
               echo "Running integration test target: ${test_target}"
@@ -223,27 +219,7 @@
           if [[ "$FEATURE" == "backend_openblas" ]] || [[ "$FEATURE" == "backend_openblas,enable-eigensnp-diagnostics" ]]; then
             FEATURE_ARGS=(--features "$FEATURE")
           else
-=======
-          else
-            for test_target in "${NON_EIGENSNP_TESTS[@]}"; do
-              echo "Running integration test target: ${test_target}"
-              cargo test "${FEATURE_ARGS[@]}" --test "${test_target}"
-            done
-          fi
-        env:
-          RUSTFLAGS: ${{ matrix.rustflags }}
-          RUST_BACKTRACE: 1
-          MATRIX_FEATURE: ${{ matrix.feature }}
-
-      - name: Run eigensnp test suite (non-blocking)
-        run: |
-          set -euo pipefail
-
-          FEATURE="${MATRIX_FEATURE}"
-          if [[ "$FEATURE" == "backend_openblas" ]] || [[ "$FEATURE" == "backend_openblas,enable-eigensnp-diagnostics" ]]; then
-            FEATURE_ARGS=(--features "$FEATURE")
-          else
->>>>>>> 1b60d0e9
+
             FEATURE_ARGS=(--no-default-features --features "$FEATURE")
           fi
 
